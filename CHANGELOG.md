--- conflicted
+++ resolved
@@ -1,7 +1,5 @@
 # BenchExec Changelog
 
-<<<<<<< HEAD
-=======
 ## BenchExec 1.7
 
 - Fix `table-generator` behavior for columns where different cells have different units:
@@ -21,7 +19,6 @@
 - Fix escaping of links in HTML tables, e.g., to log files with special characters in their name.
   This was broken in 1.6.
 
->>>>>>> e383479d
 ## BenchExec 1.6
 
 This release brings several improvements to `table-generator`:

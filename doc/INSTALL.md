<!--
This file is part of BenchExec, a framework for reliable benchmarking:
https://github.com/sosy-lab/benchexec

SPDX-FileCopyrightText: 2007-2020 Dirk Beyer <https://www.sosy-lab.org>

SPDX-License-Identifier: Apache-2.0
-->

# BenchExec: Setup

## Download and Installation

### Requirements

- Python 3.7 or newer
- Linux (cf. [Kernel Requirements](#kernel-requirements) below for details)
- Access to cgroups (cf. [Setting up Cgroups](#setting-up-cgroups) below for details)
- x86 or ARM machine (please [contact us](https://github.com/sosy-lab/benchexec/issues/new) for other architectures)

The following packages are optional but recommended dependencies:
- [cpu-energy-meter] will let BenchExec measure energy consumption on Intel CPUs.
- [libseccomp2] provides better container isolation.
- [LXCFS] provides better container isolation.
- [coloredlogs] provides nicer log output.
- [pqos_wrapper] and [pqos library][pqos]
  provide isolation of L3 cache and measurement of cache usage and memory bandwidth
  (only in `benchexec`).
- [pystemd] allows BenchExec to automatically configure cgroups on systems with systemd and cgroups v2.

Note that the `table-generator` utility requires only Python and works on all platforms.

### Debian/Ubuntu

For installing BenchExec on Debian or Ubuntu we recommend installing from our [PPA](https://launchpad.net/~sosy-lab/+archive/ubuntu/benchmarking):

    sudo add-apt-repository ppa:sosy-lab/benchmarking
    sudo apt install benchexec

Alternatively, you can download our `.deb` package from [GitHub](https://github.com/sosy-lab/benchexec/releases)
and install manually (note that the leading `./` is important, otherwise `apt` will not find the package):

    apt install --install-recommends ./benchexec_*.deb

On Ubuntu 21.10 and newer with the default cgroup config, this is all.

On older Ubuntu versions or those configured for cgroups v1,
our package automatically configures the necessary cgroup permissions.
Then add the users that should be able to use BenchExec to the group `benchexec`
(group membership will be effective after the next login of the respective user):

    adduser <USER> benchexec

Afterwards, please check whether everything works
or whether additional settings are necessary as [described below](#testing-cgroups-setup-and-known-problems).

Note that [pqos_wrapper] is currently not available as a Debian package
and needs to be installed manually according to its documentation.

<<<<<<< HEAD
### Debian

For Debian, please follow the instructions for Ubuntu,
but please note that the PPA currently does not work for Debian
due to a [compression mechanism not supported by Debian](https://github.com/sosy-lab/benchexec/issues/880),
so you have to install the `.deb` package manually from GitHub.

### NixOS

For NixOS 24.05 and later, refer to the options:
 - [`programs.benchexec.*`](https://search.nixos.org/options?query=programs.benchexec)
   to configure BenchExec. The optional dependencies
   [cpu-energy-meter], [pqos_wrapper], and [LXCFS] as well as
   kernel module loading for access to MSR registers
   will all be enabled with BenchExec by default.
   To opt out, set the respective `*.enable` option to `false` explicitly.
 - [`programs.cpu-energy-meter.*`](https://search.nixos.org/options?query=programs.cpu-energy-meter)
   to configure the optional dependency [cpu-energy-meter].
 - [`programs.pqos-wrapper.*`](https://search.nixos.org/options?query=programs.pqos-wrapper)
   to configure the optional dependency [pqos_wrapper].
 - [`virtualisation.lxc.lxcfs.*`](https://search.nixos.org/options?query=virtualisation.lxc.lxcfs)
   to configure the optional dependency [LXCFS].
 - [`hardware.cpu.x86.msr`](https://search.nixos.org/options?query=hardware.cpu.x86.msr)
   to configure access to MSR registers, by default for members of the group `msr`.
 - [`users.users.<name>.extraGroups`](https://search.nixos.org/options?show=users.users.<name>.extraGroups)
   to add user accounts extra groups such as `msr`
   (required for both [cpu-energy-meter] and [pqos_wrapper]).
   Note that users are *NOT* added to `msr` by default.
   This decision is opt-in for your security.

For example:
```nix
{
  programs.benchexec = {
    enable = true;
    users = [ "<USER>" ];
  };
  
  users.users."<USER>".extraGroups = [ "msr" ];
}
```

=======
>>>>>>> ac6f0fa7
### Other Distributions

For other distributions we recommend to use the Python package installer pip.
To automatically download and install the latest stable version and its dependencies
from the [Python Packaging Index](https://pypi.python.org/pypi/BenchExec) with pip,
run this command:

    sudo pip3 install benchexec[systemd] coloredlogs

You can also install BenchExec only for your user with

    pip3 install --user benchexec[systemd] coloredlogs

In the latter case you probably need to add the directory where pip installs the commands
to the PATH environment by adding the following line to your `~/.profile` file:

    export PATH=~/.local/bin:$PATH

Of course you can also install BenchExec in a virtualenv if you are familiar with Python tools.

On systems without systemd you can omit the `[systemd]` part.

Please make sure to configure cgroups as [described below](#setting-up-cgroups)
and install [cpu-energy-meter], [libseccomp2], [LXCFS], and [pqos_wrapper] if desired.

### Development version

To install the latest development version from the
[GitHub repository](https://github.com/sosy-lab/benchexec), run this command:

    pip3 install --user git+https://github.com/sosy-lab/benchexec.git coloredlogs

It is useful to install the system package `python3-lxml` before,
otherwise pip will try to download and build this module,
which needs a compiler and several development header packages.

Please make sure to configure cgroups as [described below](#setting-up-cgroups)
and install [cpu-energy-meter], [libseccomp2], [LXCFS], and [pqos_wrapper] if desired.


## Kernel Requirements

To execute benchmarks and reliably measure and limit their resource consumption,
BenchExec requires that the user which executes the benchmarks
can create and modify cgroups (see below for how to allow this).

If you are using an Ubuntu version that is still supported,
everything else should work out of the box.
For other distributions, please read the following detailed requirements.

Except on Ubuntu, the full feature set of BenchExec is only usable
on **Linux 5.11 or newer**, so we suggest at least this kernel version.

On older kernels, you need to avoid using the overlay filesystem (cf. below),
all other features are supported.
However, we strongly recommend to use at least **Linux 4.14 or newer**
because it reduces the overhead of BenchExec's memory measurements and limits.
For even older kernel versions, please read
[our previous documentation](https://github.com/sosy-lab/benchexec/blob/e445f17/doc/INSTALL.md#kernel-requirements)
with more details.

Using BenchExec on kernels without NUMA support
is not guaranteed to work (but this is enabled by all common distributions).

In container mode (i.e., always except when using `--no-container`),
 BenchExec uses two main kernel features
that are not usable on all distributions by default:

- **User Namespaces**: This is available on most distros
  (the kernel option is `CONFIG_USER_NS`),
  but Debian and Arch Linux disable this feature for regular users,
  so the system administrator needs to enable it
  with `sudo sysctl -w kernel.unprivileged_userns_clone=1` or a respective entry
  in `/etc/sysctl.conf`.
  On CentOS it can be necessary to enable this feature with
  `sudo sysctl -w user.max_user_namespaces=10000` or a respective entry
  in `/etc/sysctl.conf` (the exact value is not important).

- **Unprivileged Overlay Filesystem**: This is only available since Linux 5.11
  (kernel option `CONFIG_OVERLAY_FS`),
  but also present in all Ubuntu kernels, even older ones.
  Users of older kernels on other distributions can still use container mode, but have to choose a different mode
  of mounting the file systems in the container, e.g., with `--read-only-dir /` (see below).

If container mode does not work, please check the [common problems](container.md#common-problems).


## Setting up Cgroups

This depends on whether your system is using cgroups v1 or v2.
To find out, please check whether `/sys/fs/cgroup/cgroup.controllers` exists.
If yes, you are using v2, otherwise v1
(for the purpose of BenchExec, a hybrid usage of v1 and v2 counts as v1).

Then please follow the instructions from the appropriate subsection
and the instructions for [testing and troubleshooting](#testing-cgroups-setup-and-known-problems).

Note that support for cgroups v2 is available only since BenchExec 3.18
and has received less testing than using cgroups v1 so far.
If you are on a distribution with cgroups v2 and want to switch to cgroups v1,
you can switch back to cgroups v1 for now by putting
`systemd.unified_cgroup_hierarchy=0` on the kernel command line.
On Debian/Ubuntu, this could be done with the following steps and rebooting afterwards:
```
echo 'GRUB_CMDLINE_LINUX_DEFAULT="${GRUB_CMDLINE_LINUX_DEFAULT} systemd.unified_cgroup_hierarchy=0"' | sudo tee /etc/default/grub.d/cgroupsv1-for-benchexec.cfg
sudo update-grub
```

### Setting up Cgroups v2 on Machines with systemd

This applies for example for Ubuntu 21.10 and newer,
Debian 11 and newer, and most other current Linux distributions.

If you installed the Ubuntu/Debian package,
everything should be taken care of and no manual steps are necessary.
Otherwise, follow these instructions.

By default, not all cgroups are delegated to each user,
so only a restricted feature set of BenchExec would be available.
To enabled delegation of all cgroup features, run
`sudo systemctl edit user@.service`, insert the following lines, save and quit:

    [Service]
    # For BenchExec
    Delegate=yes

Apart from this one-time setup,
BenchExec can use systemd to automatically take care of any necessary cgroup configuration,
so no manual configuration is necessary.
However, the Python package `pystemd` needs to be installed,
which happens automatically if you installed `benchexec[systemd]` via pip.
If missing, install the package with `sudo apt install python3-pystemd`
or `pip install pystemd` according to how you installed BenchExec.

BenchExec also works without `pystemd` if you start BenchExec inside its own cgroup.
The easiest way to do so is using `systemd-run`:

    systemd-run --user --scope --slice=benchexec -p Delegate=yes benchexec ...

If you want to use systemd to pre-configure the cgroups that BenchExec uses
(e.g., influence the allowed CPU cores etc.),
you can do so by configuring `benchexec.slice` in the user-specific systemd instance(s)
(all cgroups that BenchExec creates will be inside this systemd slice).

### Setting up Cgroups v2 on Machines without systemd

This is possible if you ensure manually that
BenchExec is started in its own cgroup
(i.e., a cgroup with no other processes inside).
We recommend using systemd, though.

### Setting up Cgroups v1 on Machines with systemd and BenchExec as Debian package

This applies to Ubuntu 21.04 and older and Debian 10 and older
(if the Debian package for BenchExec was used).

Our Debian package should have configured everything automatically.
Just add your user to the group `benchexec` and reboot:

    adduser <USER> benchexec

### Setting up Cgroups v1 on Machines with systemd

Most distributions today use systemd, and
systemd makes extensive usage of cgroups and [claims that it should be the only process that accesses cgroups directly](https://wiki.freedesktop.org/www/Software/systemd/ControlGroupInterface/).
Thus it would interfere with the cgroups usage of BenchExec.

By using a dummy service we can let systemd create an appropriate cgroup for BenchExec
and prevent interference.
The following steps are necessary:

 * Decide which set of users should get permissions for cgroups.
   Our recommendation is to create a group named `benchexec`
   with `groupadd benchexec` and add the respective users to this group.
   Note that users need to logout and login afterwards
   to actually get the group membership.

 * Put [the file `benchexec-cgroup.service`](../debian/benchexec-cgroup.service)
   into `/etc/systemd/system/`
   and enable the service with `systemctl daemon-reload; systemctl enable --now benchexec-cgroup`.

   By default, this gives permissions to users of the group `benchexec`,
   this can be adjusted in the `Environment` line as necessary.

By default, BenchExec will automatically attempt to use the cgroup
`system.slice/benchexec-cgroup.service` that is created by this service file.
If you use a different cgroup structure,
you need to ensure that BenchExec runs in the correct cgroup
by executing the following commands once per terminal session:
```
echo $$ > /sys/fs/cgroup/cpuset/<CGROUP>/tasks
echo $$ > /sys/fs/cgroup/cpuacct/<CGROUP>/tasks
echo $$ > /sys/fs/cgroup/memory/<CGROUP>/tasks
echo $$ > /sys/fs/cgroup/freezer/<CGROUP>/tasks
```

In any case, please check whether everything works
or whether additional settings are necessary as [described below](#testing-cgroups-setup-and-known-problems).

### Setting up Cgroups v1 on Machines without systemd

The cgroup virtual file system is typically mounted at or below `/sys/fs/cgroup`.
If it is not, you can mount it with

    sudo mount -t cgroup cgroup /sys/fs/cgroup

To give all users on the system the ability to create their own cgroups,
you can use

    sudo chmod o+wt,g+w /sys/fs/cgroup/

Of course permissions can also be assigned in a more fine-grained way if necessary.

Alternatively, software such as `cgrulesengd` from
the [libcgroup](https://github.com/libcgroup/libcgroup) project
can be used to setup the cgroups hierarchy.

Note that `cgrulesengd` might interfere with the cgroups of processes,
if configured to do so via `cgrules.conf`.
This can invalidate the measurements.
BenchExec will try to prevent such interference automatically,
but for this it needs write access to `/run/cgred.socket`.

It may be that your Linux distribution already mounts the cgroup file system
and creates a cgroup hierarchy for you.
In this case you need to adjust the above commands appropriately.
To optimally use BenchExec,
the cgroup controllers `cpuacct`, `cpuset`, `freezer`, and `memory`
should be mounted and usable,
i.e., they should be listed in `/proc/self/cgroups` and the current user
should have at least the permission to create sub-cgroups of the current cgroup(s)
listed in this file for these controllers.

In any case, please check whether everything works
or whether additional settings are necessary as [described below](#testing-cgroups-setup-and-known-problems).

### Setting up Cgroups in a Docker/Podman Container

If you want to run BenchExec inside a container,
we recommend Podman and systems with cgroups v2.
Then pass `--security-opt unmask=/sys/fs/cgroup` to `podman run`.
This will work if BenchExec is the main process inside the container,
otherwise you need to create an appropriate cgroup hierarchy inside the container,
i.e., one where BenchExec has its own separate cgroup.

For other cases, if the cgroups file system is not available within the container,
please use the following command line argument
to mount the cgroup hierarchy within the container when starting it
(same for Podman):

    docker run -v /sys/fs/cgroup:/sys/fs/cgroup:rw ...

Note that you additionally need some flags for container mode,
which are explained in the [container documentation](container.md#using-benchexec-in-a-dockerpodman-container).

### Testing Cgroups Setup and Known Problems

After installing BenchExec and configuring cgroups if appropriate, please run

    python3 -m benchexec.check_cgroups

This will report warnings and exit with code 1 if something is missing.
If you find that something does not work,
please check the following list of solutions.

For cgroups v1:
If your machine has swap, cgroups should be configured to also track swap memory.
This is turned off by several distributions.
If the file `memory.memsw.usage_in_bytes` does not exist in the directory
`/sys/fs/cgroup/memory` (or wherever the cgroup file system is mounted),
this needs to be enabled by setting `swapaccount=1` on the command line of the kernel.
On Ubuntu, you can for example set this parameter by creating the file
`/etc/default/grub.d/swapaccount-for-benchexec.cfg` with the following content:

    GRUB_CMDLINE_LINUX_DEFAULT="${GRUB_CMDLINE_LINUX_DEFAULT} swapaccount=1"

Then run `sudo update-grub` and reboot.
On other distributions, please adjust your boot loader configuration appropriately.

In some Debian kernels (and those derived from them, e.g. Raspberry Pi kernel),
the memory cgroup controller is disabled by default, and can be enabled by
setting `cgroup_enable=memory` on the kernel command line, similar to
`swapaccount=1` above.


## Installation for Development

Please refer to the [development instructions](DEVELOPMENT.md).

[coloredlogs]: https://pypi.org/project/coloredlogs/
[cpu-energy-meter]: https://github.com/sosy-lab/cpu-energy-meter
[libseccomp2]: https://github.com/seccomp/libseccomp
[LXCFS]: https://github.com/lxc/lxcfs
[pqos]: https://github.com/intel/intel-cmt-cat/tree/master/pqos
[pqos_wrapper]: https://gitlab.com/sosy-lab/software/pqos-wrapper
[pystemd]: https://github.com/systemd/pystemd<|MERGE_RESOLUTION|>--- conflicted
+++ resolved
@@ -56,14 +56,6 @@
 
 Note that [pqos_wrapper] is currently not available as a Debian package
 and needs to be installed manually according to its documentation.
-
-<<<<<<< HEAD
-### Debian
-
-For Debian, please follow the instructions for Ubuntu,
-but please note that the PPA currently does not work for Debian
-due to a [compression mechanism not supported by Debian](https://github.com/sosy-lab/benchexec/issues/880),
-so you have to install the `.deb` package manually from GitHub.
 
 ### NixOS
 
@@ -100,8 +92,6 @@
 }
 ```
 
-=======
->>>>>>> ac6f0fa7
 ### Other Distributions
 
 For other distributions we recommend to use the Python package installer pip.

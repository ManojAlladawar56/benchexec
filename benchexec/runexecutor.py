# BenchExec is a framework for reliable benchmarking.
# This file is part of BenchExec.
#
# Copyright (C) 2007-2015  Dirk Beyer
# All rights reserved.
#
# Licensed under the Apache License, Version 2.0 (the "License");
# you may not use this file except in compliance with the License.
# You may obtain a copy of the License at
#
#     http://www.apache.org/licenses/LICENSE-2.0
#
# Unless required by applicable law or agreed to in writing, software
# distributed under the License is distributed on an "AS IS" BASIS,
# WITHOUT WARRANTIES OR CONDITIONS OF ANY KIND, either express or implied.
# See the License for the specific language governing permissions and
# limitations under the License.

# prepare for Python 3
from __future__ import absolute_import, division, print_function, unicode_literals

# THIS MODULE HAS TO WORK WITH PYTHON 2.7!

import argparse
import collections
import errno
import logging
import multiprocessing
import os
import resource
import signal
import subprocess
import sys
import threading
import time
import tempfile
sys.dont_write_bytecode = True # prevent creation of .pyc files

from benchexec import baseexecutor
from benchexec import BenchExecException
from benchexec import containerexecutor
from benchexec.cgroups import *
from benchexec import oomhandler
from benchexec import systeminfo
from benchexec import util

from benchexec.intel_cpu_energy import EnergyMeasurement

_WALLTIME_LIMIT_DEFAULT_OVERHEAD = 30 # seconds more than cputime limit
_ULIMIT_DEFAULT_OVERHEAD = 30 # seconds after cgroups cputime limit
_BYTE_FACTOR = 1000 # byte in kilobyte
_LOG_SHRINK_MARKER = "\n\n\nWARNING: YOUR LOGFILE WAS TOO LONG, SOME LINES IN THE MIDDLE WERE REMOVED.\n\n\n\n"
_SUDO_ARGS = ['sudo', '--non-interactive', '-u']

try:
    from subprocess import DEVNULL
except ImportError:
    DEVNULL = open(os.devnull, 'rb')


def main(argv=None):
    """
    A simple command-line interface for the runexecutor module of BenchExec.
    """
    if argv is None:
        argv = sys.argv

    # parse options
    parser = argparse.ArgumentParser(
        fromfile_prefix_chars='@',
        description=
        """Execute a command with resource limits and measurements.
           Command-line parameters can additionally be read from a file if file name prefixed with '@' is given as argument.
           Part of BenchExec: https://github.com/sosy-lab/benchexec/""")

    resource_args = parser.add_argument_group("optional arguments for resource limits")
    resource_args.add_argument("--memlimit", type=util.parse_memory_value, metavar="BYTES",
        help="memory limit in bytes")
    resource_args.add_argument("--timelimit", type=util.parse_timespan_value, metavar="SECONDS",
        help="CPU time limit in seconds")
    resource_args.add_argument("--softtimelimit", type=util.parse_timespan_value, metavar="SECONDS",
        help='"soft" CPU time limit in seconds (command will be send the TERM signal at this time)')
    resource_args.add_argument("--walltimelimit", type=util.parse_timespan_value, metavar="SECONDS",
        help='wall time limit in seconds (default is CPU time limit plus a few seconds)')
    resource_args.add_argument("--cores", type=util.parse_int_list, metavar="N,M-K",
        help="list of CPU cores to use")
    resource_args.add_argument("--memoryNodes", type=util.parse_int_list, metavar="N,M-K",
        help="list of memory nodes to use")

    io_args = parser.add_argument_group("optional arguments for run I/O")
    io_args.add_argument("--input", metavar="FILE",
        help="name of file used as stdin for command "
            "(default: /dev/null; use - for stdin passthrough)")
    io_args.add_argument("--output", default="output.log", metavar="FILE",
        help="name of file where command output is written")
    io_args.add_argument("--maxOutputSize", type=util.parse_memory_value, metavar="BYTES",
        help="shrink output file to approximately this size if necessary "
            "(by removing lines from the middle of the output)")
    io_args.add_argument("--skip-cleanup", action="store_false", dest="cleanup",
        help="do not delete files created by the tool in temp directory")

    container_args = parser.add_argument_group("optional arguments for run container")
    container_on_args = container_args.add_mutually_exclusive_group()
    container_on_args.add_argument("--container", action='store_true',
        help="force isolation of run in container (future default starting with BenchExec 2.0)")
    container_on_args.add_argument("--no-container", action='store_true',
        help="disable use of containers for isolation of runs (current default)")
    containerexecutor.add_basic_container_args(container_args)
    containerexecutor.add_container_output_args(container_args)

    environment_args = parser.add_argument_group("optional arguments for run environment")
    environment_args.add_argument("--require-cgroup-subsystem", action="append", default=[], metavar="SUBSYSTEM",
        help="additional cgroup system that should be enabled for runs "
            "(may be specified multiple times)")
    environment_args.add_argument("--set-cgroup-value", action="append", dest="cgroup_values", default=[],
        metavar="SUBSYSTEM.OPTION=VALUE",
        help="additional cgroup values that should be set for runs (e.g., 'cpu.shares=1000')")
    environment_args.add_argument("--dir", metavar="DIR",
        help="working directory for executing the command (default is current directory)")
    environment_args.add_argument("--user", metavar="USER",
        help="execute tool under given user account (needs password-less sudo setup, "
            "not supported in combination with --container)")

    baseexecutor.add_basic_executor_options(parser)

    options = parser.parse_args(argv[1:])
    baseexecutor.handle_basic_executor_options(options, parser)

    if options.container:
        if options.user is not None:
            sys.exit("Cannot use --user in combination with --container.")
        container_options = containerexecutor.handle_basic_container_args(options, parser)
        container_output_options = containerexecutor.handle_container_output_args(options, parser)
    else:
        container_options = {}
        container_output_options = {}
        if not options.no_container:
            logging.warning(
                "Neither --container or --no-container was specified, "
                "not using containers for isolation of runs. "
                "Either specify --no-container to silence this warning, "
                "or specify --container to use containers for better isolation of runs "
                "(this will be the default starting with BenchExec 2.0). "
                "Please read https://github.com/sosy-lab/benchexec/blob/master/doc/container.md "
                "for more information.")

    # For integrating into some benchmarking frameworks,
    # there is a DEPRECATED special mode
    # where the first and only command-line argument is a serialized dict
    # with additional options
    env = {}
    if len(options.args) == 1 and options.args[0].startswith("{"):
        data = eval(options.args[0])
        options.args = data["args"]
        env = data.get("env", {})
        options.debug = data.get("debug", options.debug)
        if "maxLogfileSize" in data:
            try:
                options.maxOutputSize = int(data["maxLogfileSize"]) * _BYTE_FACTOR * _BYTE_FACTOR # MB to bytes
            except ValueError:
                options.maxOutputSize = util.parse_memory_value(data["maxLogfileSize"])

    if options.input == '-':
        stdin = sys.stdin
    elif options.input is not None:
        if options.input == options.output:
            parser.error("Input and output files cannot be the same.")
        try:
            stdin = open(options.input, 'rt')
        except IOError as e:
            parser.error(e)
    else:
        stdin = None

    cgroup_subsystems = set(options.require_cgroup_subsystem)
    cgroup_values = {}
    for arg in options.cgroup_values:
        try:
            key, value = arg.split("=", 1)
            subsystem, option = key.split(".", 1)
            if not subsystem or not option:
                raise ValueError()
        except ValueError:
            parser.error(
                'Cgroup value "{}" has invalid format, needs to be "subsystem.option=value".'
                    .format(arg))
        cgroup_values[(subsystem, option)] = value
        cgroup_subsystems.add(subsystem)

    executor = RunExecutor(user=options.user, cleanup_temp_dir=options.cleanup,
                           additional_cgroup_subsystems=list(cgroup_subsystems),
                           use_namespaces=options.container, **container_options)

    # ensure that process gets killed on interrupt/kill signal
    def signal_handler_kill(signum, frame):
        executor.stop()
    signal.signal(signal.SIGTERM, signal_handler_kill)
    signal.signal(signal.SIGINT,  signal_handler_kill)

    formatted_args = " ".join(map(util.escape_string_shell, options.args))
    logging.info('Starting command %s', formatted_args)
    if options.container and options.output_directory and options.result_files:
        logging.info('Writing output to %s and result files to %s',
                     util.escape_string_shell(options.output),
                     util.escape_string_shell(options.output_directory))
    else:
        logging.info('Writing output to %s', util.escape_string_shell(options.output))

    # Initialize energy measurement
    energy_measurement = EnergyMeasurement()

    # actual run execution
    try:
        result = executor.execute_run(
                            args=options.args,
                            output_filename=options.output,
                            stdin=stdin,
                            hardtimelimit=options.timelimit,
                            softtimelimit=options.softtimelimit,
                            walltimelimit=options.walltimelimit,
                            cores=options.cores,
                            memlimit=options.memlimit,
                            memory_nodes=options.memoryNodes,
                            cgroupValues=cgroup_values,
                            environments=env,
                            energy_measurement=energy_measurement,
                            workingDir=options.dir,
                            maxLogfileSize=options.maxOutputSize,
                            **container_output_options)
    finally:
        if stdin:
            stdin.close()

    executor.check_for_new_files_in_home()

    # exit_code is a special number:
    exit_code = util.ProcessExitCode.from_raw(result['exitcode'])

    def print_optional_result(key):
        if key in result:
            # avoid unicode literals such that the string can be parsed by Python 3.2
            print(key + "=" + str(result[key]).replace("'u", ''))

    # output results
    print_optional_result('terminationreason')
    print("exitcode=" + str(exit_code.raw))
    if exit_code.value is not None:
        print("returnvalue=" + str(exit_code.value))
    if exit_code.signal is not None:
        print("exitsignal=" + str(exit_code.signal))
    print("walltime=" + str(result['walltime']) + "s")
    print("cputime=" + str(result['cputime']) + "s")
    for key in sorted(result.keys()):
        if key.startswith('cputime-'):
            print("{}={:.9f}s".format(key, result[key]))
    print_optional_result('memory')
    if 'energy' in result:
        for cpu, domains in result['energy'].items():
            for domain, value in domains.items():
                print("energy-{0}-{1}={2}J".format(cpu, domain, value))

class RunExecutor(containerexecutor.ContainerExecutor):

    # --- object initialization ---

    def __init__(self, user=None, cleanup_temp_dir=True, additional_cgroup_subsystems=[],
                 use_namespaces=False, *args, **kwargs):
        """
        Create an instance of of RunExecutor.
        @param user None or an OS user as which the benchmarked process should be executed (via sudo).
        @param cleanup_temp_dir Whether to remove the temporary directories created for the run.
        @param additional_cgroup_subsystems List of additional cgroup subsystems that should be required and used for runs.
        """
        super(RunExecutor, self).__init__(use_namespaces=use_namespaces, *args, **kwargs)
        if use_namespaces and user:
            raise ValueError("Combination of sudo mode of RunExecutor and namespaces is not supported")
        self._termination_reason = None
        self._user = user
        self._should_cleanup_temp_dir = cleanup_temp_dir
        self._cgroup_subsystems = additional_cgroup_subsystems

        if user is not None:
            # Check if we are allowed to execute 'kill' with dummy signal.
            sudo_check = self._build_cmdline(['kill', '-0', '0'])
            logging.debug('Checking for capability to run with sudo as user %s.', user)
            p = subprocess.Popen(sudo_check, stdout=subprocess.PIPE, stderr=subprocess.PIPE)
            try:
                if p.wait():
                    logging.error(
                        'Calling "%s" failed with error code %s and the following output: %s\n%s',
                        ' '.join(sudo_check),
                        p.returncode,
                        p.stdout.read().decode().strip(),
                        p.stderr.read().decode().strip())
                    sys.exit('Cannot execute benchmark as user "{0}", please fix your sudo setup.'.format(user))
            finally:
                p.stdout.close()
                p.stderr.close()

            # Check home directory of user
            try:
                self._home_dir = _get_user_account_info(user).pw_dir
            except (KeyError, ValueError) as e:
                sys.exit('Unknown user {}: {}'.format(user, e))
            try:
                self._home_dir_content = set(self._listdir(self._home_dir))
            except (subprocess.CalledProcessError, IOError):
                # Probably directory does not exist
                self._home_dir_content = []
            if self._home_dir_content:
                logging.warning(
                    'Home directory %s of user %s contains files and/or directories, it is '
                    'recommended to do benchmarks with empty home to prevent undesired influences.',
                    self._home_dir, user)

        self._init_cgroups()

    def _init_cgroups(self):
        """
        This function initializes the cgroups for the limitations and measurements.
        """
        self.cgroups = find_my_cgroups()

        for subsystem in self._cgroup_subsystems:
            self.cgroups.require_subsystem(subsystem)
            if subsystem not in self.cgroups:
                sys.exit('Required cgroup subsystem "{}" is missing.'.format(subsystem))

        self.cgroups.require_subsystem(CPUACCT)
        if CPUACCT not in self.cgroups:
            logging.warning('Without cpuacct cgroups, cputime measurement and limit '
                            'might not work correctly if subprocesses are started.')

        self.cgroups.require_subsystem(FREEZER)
        if FREEZER not in self.cgroups:
            if self._user is not None:
                # In sudo mode, we absolutely need at least one cgroup subsystem
                # to be able to find the process where we need to send signals to
                sys.exit('Cannot reliably kill sub-processes without freezer cgroup,'
                         + ' this is necessary if --user is specified.'
                         + ' Please enable this cgroup or do not specify --user.')
            else:
                logging.warning('Cannot reliably kill sub-processes without freezer cgroup.')

        self.cgroups.require_subsystem(MEMORY)
        if MEMORY not in self.cgroups:
            logging.warning('Cannot measure memory consumption without memory cgroup.')
        else:
            if systeminfo.has_swap() and (
                    not self.cgroups.has_value(MEMORY, 'memsw.max_usage_in_bytes')):
                logging.warning(
                    'Kernel misses feature for accounting swap memory, but machine has swap. '
                    'Memory usage may be measured inaccurately. '
                    'Please set swapaccount=1 on your kernel command line or disable swap with '
                    '"sudo swapoff -a".')

        self.cgroups.require_subsystem(CPUSET)
        self.cpus = None # to indicate that we cannot limit cores
        self.memory_nodes = None # to indicate that we cannot limit cores
        if CPUSET in self.cgroups:
            # Read available cpus/memory nodes:
            try:
                self.cpus = util.parse_int_list(self.cgroups.get_value(CPUSET, 'cpus'))
            except ValueError as e:
                logging.warning("Could not read available CPU cores from kernel: %s", e.strerror)
            logging.debug("List of available CPU cores is %s.", self.cpus)

            try:
                self.memory_nodes = util.parse_int_list(self.cgroups.get_value(CPUSET, 'mems'))
            except ValueError as e:
                logging.warning("Could not read available memory nodes from kernel: %s",
                                e.strerror)
            logging.debug("List of available memory nodes is %s.", self.memory_nodes)


    # --- utility functions ---

    def _build_cmdline(self, args, env={}):
        """
        Build the final command line for executing the given command,
        using sudo if necessary.
        """
        if self._user is None:
            return super(RunExecutor, self)._build_cmdline(args, env)
        result = _SUDO_ARGS + [self._user]
        for var, value in env.items():
            result.append(var + '=' + value)
        return result + ['--'] + args

    def _kill_process(self, pid, cgroups=None, sig=signal.SIGKILL):
        """
        Try to send signal to given process, either directly of with sudo.
        Because we cannot send signals to the sudo process itself,
        this method checks whether the target is the sudo process
        and redirects the signal to sudo's child in this case.
        """
        if self._user is not None:
            if not cgroups:
                cgroups = find_cgroups_of_process(pid)
            # In case we started a tool with sudo, we cannot kill the started
            # process itself, because sudo always runs as root.
            # So if we are asked to kill the started process itself (the first
            # process in the cgroup), we instead kill the child of sudo
            # (the second process in the cgroup).
            pids = cgroups.get_all_tasks(FREEZER)
            try:
                if pid == next(pids):
                    pid = next(pids)
            except StopIteration:
                # pids seems to not have enough values
                pass
            finally:
                pids.close()
        self._kill_process0(pid, sig)

    def _kill_process0(self, pid, sig=signal.SIGKILL):
        """
        Send signal to given process, either directly or with sudo.
        If the target is the sudo process itself, the signal will be lost,
        because we do not have the rights to send signals to sudo.
        Use _kill_process() because of this.
        """
        if self._user is None:
            super(RunExecutor, self)._kill_process(pid, sig)
        else:
            logging.debug('Sending signal %s to %s with sudo.', sig, pid)
            try:
                # Cast sig to int, under Python 3.5 the signal.SIG* constants are nums, not ints.
                subprocess.check_call(args=self._build_cmdline(['kill', '-'+str(int(sig)), str(pid)]))
            except subprocess.CalledProcessError as e:
                # may happen for example if process no longer exists
                logging.debug(e)

    def _listdir(self, path):
        """Return the list of files in a directory, assuming that our user can read it."""
        if self._user is None:
            return os.listdir(path)
        else:
            args = self._build_cmdline(['/bin/ls', '-1', path])
            return subprocess.check_output(args, stderr=DEVNULL).decode('utf-8', errors='ignore').split('\n')

    def _set_termination_reason(self, reason):
        if not self._termination_reason:
            self._termination_reason = reason


    # --- setup and cleanup for a single run ---

    def _setup_cgroups(self, my_cpus, memlimit, memory_nodes, cgroup_values):
        """
        This method creates the CGroups for the following execution.
        @param my_cpus: None or a list of the CPU cores to use
        @param memlimit: None or memory limit in bytes
        @param memory_nodes: None or a list of memory nodes of a NUMA system to use
        @param cgroup_values: dict of additional values to set
        @return cgroups: a map of all the necessary cgroups for the following execution.
                         Please add the process of the following execution to all those cgroups!
        """
        logging.debug("Setting up cgroups for run.")

        # Setup cgroups, need a single call to create_cgroup() for all subsystems
        subsystems = [CPUACCT, FREEZER, MEMORY] + self._cgroup_subsystems
        if my_cpus is not None:
            subsystems.append(CPUSET)
        subsystems = [s for s in subsystems if s in self.cgroups]

        cgroups = self.cgroups.create_fresh_child_cgroup(*subsystems)

        logging.debug("Created cgroups %s.", cgroups)

        # First, set user-specified values such that they get overridden by our settings if necessary.
        for ((subsystem, option), value) in cgroup_values.items():
            try:
                cgroups.set_value(subsystem, option, value)
            except EnvironmentError as e:
                cgroups.remove()
                sys.exit('{} for setting cgroup option {}.{} to "{}" (error code {}).'
                         .format(e.strerror, subsystem, option, value, e.errno))
            logging.debug('Cgroup value %s.%s was set to "%s", new value is now "%s".',
                          subsystem, option, value, cgroups.get_value(subsystem, option))

        # Setup cpuset cgroup if necessary to limit the CPU cores/memory nodes to be used.
        if my_cpus is not None:
            my_cpus_str = ','.join(map(str, my_cpus))
            cgroups.set_value(CPUSET, 'cpus', my_cpus_str)
            my_cpus_str = cgroups.get_value(CPUSET, 'cpus')
            logging.debug('Using cpu cores [%s].', my_cpus_str)

        if memory_nodes is not None:
            cgroups.set_value(CPUSET, 'mems', ','.join(map(str, memory_nodes)))
            memory_nodesStr = cgroups.get_value(CPUSET, 'mems')
            logging.debug('Using memory nodes [%s].', memory_nodesStr)


        # Setup memory limit
        if memlimit is not None:
            limit = 'limit_in_bytes'
            cgroups.set_value(MEMORY, limit, memlimit)

            swap_limit = 'memsw.limit_in_bytes'
            # We need swap limit because otherwise the kernel just starts swapping
            # out our process if the limit is reached.
            # Some kernels might not have this feature,
            # which is ok if there is actually no swap.
            if not cgroups.has_value(MEMORY, swap_limit):
                if systeminfo.has_swap():
                    sys.exit('Kernel misses feature for accounting swap memory, but machine has swap. Please set swapaccount=1 on your kernel command line or disable swap with "sudo swapoff -a".')
            else:
                try:
                    cgroups.set_value(MEMORY, swap_limit, memlimit)
                except IOError as e:
                    if e.errno == errno.ENOTSUP: # kernel responds with operation unsupported if this is disabled
                        sys.exit('Memory limit specified, but kernel does not allow limiting swap memory. Please set swapaccount=1 on your kernel command line or disable swap with "sudo swapoff -a".')
                    raise e

            memlimit = cgroups.get_value(MEMORY, limit)
            logging.debug('Effective memory limit is %s bytes.', memlimit)

        if MEMORY in cgroups:
            try:
                # Note that this disables swapping completely according to
                # https://www.kernel.org/doc/Documentation/cgroups/memory.txt
                # (unlike setting the global swappiness to 0).
                # Our process might get killed because of this.
                cgroups.set_value(MEMORY, 'swappiness', '0')
            except IOError as e:
                logging.warning('Could not disable swapping for benchmarked process: %s', e)

        return cgroups


    def _create_temp_dir(self):
        """Create a temporary directory for the run."""
        if self._user is None:
            base_dir = tempfile.mkdtemp(prefix="BenchExec_run_")
        else:
            create_temp_dir = self._build_cmdline([
                'python', '-c',
                'import tempfile;'
                'print(tempfile.mkdtemp(prefix="BenchExec_run_"))'
                ])
            base_dir = subprocess.check_output(create_temp_dir).decode().strip()
        return base_dir

    def _create_dirs_in_temp_dir(self, *paths):
        if self._user is None:
            super(RunExecutor, self)._create_dirs_in_temp_dir(*paths)
        elif paths:
            subprocess.check_call(self._build_cmdline(["mkdir", "--mode=700"] + list(paths)))

    def _cleanup_temp_dir(self, base_dir):
        """Delete given temporary directory and all its contents."""
        if self._should_cleanup_temp_dir:
            logging.debug('Cleaning up temporary directory.')
            if self._user is None:
                util.rmtree(base_dir, onerror=util.log_rmtree_error)
            else:
                rm = subprocess.Popen(self._build_cmdline(['rm', '-rf', '--', base_dir]),
                                      stderr=subprocess.PIPE)
                rm_output = rm.stderr.read().decode()
                rm.stderr.close()
                if rm.wait() != 0 or rm_output:
                    logging.warning("Failed to clean up temp directory %s: %s.",
                                    base_dir, rm_output)
        else:
            logging.info("Skipping cleanup of temporary directory %s.", base_dir)


    def _setup_environment(self, environments):
        """Return map with desired environment variables for run."""
        # If keepEnv is set or sudo is used, start from a fresh environment,
        # otherwise with the current one.
        # keepEnv specifies variables to copy from the current environment,
        # newEnv specifies variables to set to a new value,
        # additionalEnv specifies variables where some value should be appended, and
        # clearEnv specifies variables to delete.
        if self._user is not None or environments.get("keepEnv", None) is not None:
            run_environment = {}
        else:
            run_environment = os.environ.copy()
        for key, value in environments.get("keepEnv", {}).items():
            if key in os.environ:
                run_environment[key] = os.environ[key]
        for key, value in environments.get("newEnv", {}).items():
            run_environment[key] = value
        for key, value in environments.get("additionalEnv", {}).items():
            run_environment[key] = os.environ.get(key, "") + value
        for key in environments.get("clearEnv", {}).items():
            run_environment.pop(key, None)

        logging.debug("Using additional environment %s.", environments)
        return run_environment


    def _setup_output_file(self, output_filename, args):
        """Open and prepare output file."""
        # write command line into outputFile
        # (without environment variables, they are documented by benchexec)
        try:
            output_file = open(output_filename, 'w') # override existing file
        except IOError as e:
            sys.exit(e)
        output_file.write(' '.join(map(util.escape_string_shell, self._build_cmdline(args)))
                          + '\n\n\n' + '-' * 80 + '\n\n\n')
        output_file.flush()
        return output_file


    def _setup_cgroup_time_limit(self, hardtimelimit, softtimelimit, walltimelimit,
                                 cgroups, cores, pid_to_kill):
        """Start time-limit handler.
        @return None or the time-limit handler for calling cancel()
        """
        # hard time limit with cgroups is optional (additionally enforce by ulimit)
        cgroup_hardtimelimit = hardtimelimit if CPUACCT in cgroups else None

        if any([cgroup_hardtimelimit, softtimelimit, walltimelimit]):
            # Start a timer to periodically check timelimit
            timelimitThread = _TimelimitThread(cgroups=cgroups,
                                               hardtimelimit=cgroup_hardtimelimit,
                                               softtimelimit=softtimelimit,
                                               walltimelimit=walltimelimit,
                                               pid_to_kill=pid_to_kill,
                                               cores=cores,
                                               callbackFn=self._set_termination_reason,
                                               kill_process_fn=self._kill_process)
            timelimitThread.start()
            return timelimitThread
        return None

    def _setup_cgroup_memory_limit(self, memlimit, cgroups, pid_to_kill):
        """Start memory-limit handler.
        @return None or the memory-limit handler for calling cancel()
        """
        if memlimit is not None:
            try:
                oomThread = oomhandler.KillProcessOnOomThread(
                    cgroups=cgroups, pid_to_kill=pid_to_kill,
                    callbackFn=self._set_termination_reason,
                    kill_process_fn=self._kill_process)
                oomThread.start()
                return oomThread
            except OSError as e:
                logging.critical("OSError %s during setup of OomEventListenerThread: %s.",
                                 e.errno, e.strerror)
        return None

    def _setup_ulimit_time_limit(self, hardtimelimit, cgroups):
        """Setup time limit with ulimit for the current process."""
        if hardtimelimit is not None:
            # Also use ulimit for CPU time limit as a fallback if cgroups don't work.
            if CPUACCT in cgroups:
                # Use a slightly higher limit to ensure cgroups get used
                # (otherwise we cannot detect the timeout properly).
                ulimit = hardtimelimit + _ULIMIT_DEFAULT_OVERHEAD
            else:
                ulimit = hardtimelimit
            resource.setrlimit(resource.RLIMIT_CPU, (ulimit, ulimit))


    # --- run execution ---

    def execute_run(self, args, output_filename, stdin=None,
                   hardtimelimit=None, softtimelimit=None, walltimelimit=None,
                   cores=None, memlimit=None, memory_nodes=None,
<<<<<<< HEAD
                   environments={}, energy_measurement=None, workingDir=None, maxLogfileSize=None,
=======
                   environments={}, workingDir=None, maxLogfileSize=None,
>>>>>>> e8f929fa
                   cgroupValues={},
                   **kwargs):
        """
        This function executes a given command with resource limits,
        and writes the output to a file.
        @param args: the command line to run
        @param output_filename: the file where the output should be written to
        @param stdin: What to uses as stdin for the process (None: /dev/null, a file descriptor, or a file object)
        @param hardtimelimit: None or the CPU time in seconds after which the tool is forcefully killed.
        @param softtimelimit: None or the CPU time in seconds after which the tool is sent a kill signal.
        @param walltimelimit: None or the wall time in seconds after which the tool is forcefully killed (default: hardtimelimit + a few seconds)
        @param cores: None or a list of the CPU cores to use
        @param memlimit: None or memory limit in bytes
        @param memory_nodes: None or a list of memory nodes in a NUMA system to use
        @param environments: special environments for running the command
        @param energy_measurement: None or energy measurement to use
        @param workingDir: None or a directory which the execution should use as working directory
        @param maxLogfileSize: None or a number of bytes to which the output of the tool should be truncated approximately if there is too much output.
        @param cgroupValues: dict of additional cgroup values to set (key is tuple of subsystem and option, respective subsystem needs to be enabled in RunExecutor; cannot be used to override values set by BenchExec)
        @param **kwargs: further arguments for ContainerExecutor.execute_run()
        @return: dict with result of run (measurement results and process exitcode)
        """
        # Check argument values and call the actual method _execute()

        if stdin == subprocess.PIPE:
            sys.exit('Illegal value subprocess.PIPE for stdin')
        elif stdin is None:
            stdin = DEVNULL

        if hardtimelimit is not None:
            if hardtimelimit <= 0:
                sys.exit("Invalid time limit {0}.".format(hardtimelimit))
        if softtimelimit is not None:
            if softtimelimit <= 0:
                sys.exit("Invalid soft time limit {0}.".format(softtimelimit))
            if hardtimelimit and (softtimelimit > hardtimelimit):
                sys.exit("Soft time limit cannot be larger than the hard time limit.")
            if not CPUACCT in self.cgroups:
                sys.exit("Soft time limit cannot be specified without cpuacct cgroup.")

        if walltimelimit is None:
            if hardtimelimit is not None:
                walltimelimit = hardtimelimit + _WALLTIME_LIMIT_DEFAULT_OVERHEAD
            elif softtimelimit is not None:
                walltimelimit = softtimelimit + _WALLTIME_LIMIT_DEFAULT_OVERHEAD
        else:
            if walltimelimit <= 0:
                sys.exit("Invalid wall time limit {0}.".format(walltimelimit))

        if cores is not None:
            if self.cpus is None:
                sys.exit("Cannot limit CPU cores without cpuset cgroup.")
            if not cores:
                sys.exit("Cannot execute run without any CPU core.")
            if not set(cores).issubset(self.cpus):
                sys.exit("Cores {0} are not allowed to be used".format(list(set(cores).difference(self.cpus))))

        if memlimit is not None:
            if memlimit <= 0:
                sys.exit("Invalid memory limit {0}.".format(memlimit))
            if not MEMORY in self.cgroups:
                sys.exit("Memory limit specified, but cannot be implemented without cgroup support.")

        if memory_nodes is not None:
            if self.memory_nodes is None:
                sys.exit("Cannot restrict memory nodes without cpuset cgroup.")
            if len(memory_nodes) == 0:
                sys.exit("Cannot execute run without any memory node.")
            if not set(memory_nodes).issubset(self.memory_nodes):
                sys.exit("Memory nodes {0} are not allowed to be used".format(list(set(memory_nodes).difference(self.memory_nodes))))

        if workingDir:
            if not os.path.exists(workingDir):
                sys.exit("Working directory {0} does not exist.".format(workingDir))
            if not os.path.isdir(workingDir):
                sys.exit("Working directory {0} is not a directory.".format(workingDir))
            if not os.access(workingDir, os.X_OK):
                sys.exit("Permission denied for working directory {0}.".format(workingDir))

        for ((subsystem, option), _) in cgroupValues.items():
            if not subsystem in self._cgroup_subsystems:
                sys.exit('Cannot set option "{option}" for subsystem "{subsystem}" that is not enabled. '
                         'Please specify "--require-cgroup-subsystem {subsystem}".'.format(
                            option=option, subsystem=subsystem))
            if not self.cgroups.has_value(subsystem, option):
                sys.exit('Cannot set option "{option}" for subsystem "{subsystem}", it does not exist.'
                         .format(option=option, subsystem=subsystem))

        try:
            return self._execute(args, output_filename, stdin,
                                 hardtimelimit, softtimelimit, walltimelimit, memlimit,
                                 cores, memory_nodes,
                                 cgroupValues,
<<<<<<< HEAD
                                 environments, energy_measurement, workingDir, maxLogfileSize,
=======
                                 environments, workingDir, maxLogfileSize,
>>>>>>> e8f929fa
                                 **kwargs)

        except BenchExecException as e:
            logging.critical("Cannot execute '%s': %s.",
                util.escape_string_shell(args[0]), e)
            return {'terminationreason': 'failed', 'exitcode': 0,
                    'cputime': 0, 'walltime': 0}
        except OSError as e:
            logging.critical("OSError %s while starting '%s' in '%s': %s.",
                e.errno, util.escape_string_shell(args[0]), workingDir or '.', e.strerror)
            return {'terminationreason': 'failed', 'exitcode': 0,
                    'cputime': 0, 'walltime': 0}


    def _execute(self, args, output_filename, stdin,
                 hardtimelimit, softtimelimit, walltimelimit, memlimit,
                 cores, memory_nodes,
                 cgroup_values,
<<<<<<< HEAD
                 environments, energy_measurement, workingDir, max_output_size,
=======
                 environments, workingDir, max_output_size,
>>>>>>> e8f929fa
                 **kwargs):
        """
        This method executes the command line and waits for the termination of it,
        handling all setup and cleanup, but does not check whether arguments are valid.
        """

        def preParent():
            """Setup that is executed in the parent process immediately before the actual tool is started."""
            # start measurements
            if energy_measurement is not None:
                energy_before = energy_measurement.start()
            else:
                energy_before = None
            walltime_before = util.read_monotonic_time()
            return (walltime_before, energy_before)

        def postParent(preParent_result):
            """Cleanup that is executed in the parent process immediately after the actual tool terminated."""
            # finish measurements
            walltime_before, _ = preParent_result
            walltime = util.read_monotonic_time() - walltime_before
            if energy_measurement is not None:
                energy = energy_measurement.stop()
            else:
                energy = None
            return (walltime, energy)

        def preSubprocess():
            """Setup that is executed in the forked process before the actual tool is started."""
            os.setpgrp() # make subprocess to group-leader
            os.nice(5) # increase niceness of subprocess
            self._setup_ulimit_time_limit(hardtimelimit, cgroups)

        # preparations that are not time critical
        cgroups = self._setup_cgroups(cores, memlimit, memory_nodes, cgroup_values)
        temp_dir = self._create_temp_dir()
        run_environment = self._setup_environment(environments)
        outputFile = self._setup_output_file(output_filename, args)

        timelimitThread = None
        oomThread = None
        pid = None
        returnvalue = 0
        ru_child = None
        self._termination_reason = None

        throttle_check = systeminfo.CPUThrottleCheck(cores)
        swap_check = systeminfo.SwapCheck()

        logging.debug('Starting process.')

        try:
            pid, result_fn = self._start_execution(args=args,
                stdin=stdin, stdout=outputFile, stderr=outputFile,
                env=run_environment, cwd=workingDir, temp_dir=temp_dir,
                cgroups=cgroups,
                parent_setup_fn=preParent, child_setup_fn=preSubprocess,
                parent_cleanup_fn=postParent,
                **kwargs)

            with self.SUB_PROCESS_PIDS_LOCK:
                self.SUB_PROCESS_PIDS.add(pid)

            timelimitThread = self._setup_cgroup_time_limit(
                hardtimelimit, softtimelimit, walltimelimit, cgroups, cores, pid)
            oomThread = self._setup_cgroup_memory_limit(memlimit, cgroups, pid)

            returnvalue, ru_child, (walltime, energy) = result_fn() # blocks until process has terminated

            result = collections.OrderedDict()
            result['walltime'] = walltime
            if energy:
                result['energy'] = energy

            # needs to come before cgroups.remove()
            self._get_cgroup_measurements(cgroups, ru_child, result)

        finally:
            # cleanup steps that need to get executed even in case of failure
            logging.debug('Process terminated, exit code %s.', returnvalue)

            with self.SUB_PROCESS_PIDS_LOCK:
                self.SUB_PROCESS_PIDS.discard(pid)

            if timelimitThread:
                timelimitThread.cancel()

            if oomThread:
                oomThread.cancel()

            # Kill all remaining processes if some managed to survive.
            # Because we send signals to all processes anyway we use the
            # internal function.
            cgroups.kill_all_tasks(self._kill_process0)

            # normally subprocess closes file, we do this again after all tasks terminated
            outputFile.close()

            logging.debug("Cleaning up cgroups.")
            cgroups.remove()

            self._cleanup_temp_dir(temp_dir)

            if timelimitThread:
                _try_join_cancelled_thread(timelimitThread)
            if oomThread:
                _try_join_cancelled_thread(oomThread)

        # cleanup steps that are only relevant in case of success
        if throttle_check.has_throttled():
            logging.warning('CPU throttled itself during benchmarking due to overheating. '
                            'Benchmark results are unreliable!')
        if swap_check.has_swapped():
            logging.warning('System has swapped during benchmarking. '
                            'Benchmark results are unreliable!')

        _reduce_file_size_if_necessary(output_filename, max_output_size)

        if returnvalue not in [0,1]:
            _get_debug_output_after_crash(output_filename)

        result['exitcode'] = returnvalue
        if self._termination_reason:
            result['terminationreason'] = self._termination_reason
        elif memlimit and 'memory' in result and result['memory'] >= memlimit:
            # The kernel does not always issue OOM notifications and thus the OOMHandler
            # does not always run even in case of OOM. We detect this there and report OOM.
            result['terminationreason'] = 'memory'

        return result


    def _get_cgroup_measurements(self, cgroups, ru_child, result):
        """
        This method calculates the exact results for time and memory measurements.
        It is not important to call this method as soon as possible after the run.
        """
        logging.debug("Getting cgroup measurements.")

        cputime_wait = ru_child.ru_utime + ru_child.ru_stime if ru_child else 0
        cputime_cgroups = None
        if CPUACCT in cgroups:
            # We want to read the value from the cgroup.
            # The documentation warns about outdated values.
            # So we read twice with 0.1s time difference,
            # and continue reading as long as the values differ.
            # This has never happened except when interrupting the script with Ctrl+C,
            # but just try to be on the safe side here.
            tmp = cgroups.read_cputime()
            tmp2 = None
            while tmp != tmp2:
                time.sleep(0.1)
                tmp2 = tmp
                tmp = cgroups.read_cputime()
            cputime_cgroups = tmp

            # Usually cputime_cgroups seems to be 0.01s greater than cputime_wait.
            # Furthermore, cputime_wait might miss some subprocesses,
            # therefore we expect cputime_cgroups to be always greater (and more correct).
            # However, sometimes cputime_wait is a little bit bigger than cputime2.
            # For small values, this is probably because cputime_wait counts since fork,
            # whereas cputime_cgroups counts only after cgroups.add_task()
            # (so overhead from runexecutor is correctly excluded in cputime_cgroups).
            # For large values, a difference may also indicate a problem with cgroups,
            # for example another process moving our benchmarked process between cgroups,
            # thus we warn if the difference is substantial and take the larger cputime_wait value.
            if cputime_wait > 0.5 and (cputime_wait * 0.95) > cputime_cgroups:
                logging.warning(
                    'Cputime measured by wait was %s, cputime measured by cgroup was only %s, '
                    'perhaps measurement is flawed.',
                    cputime_wait, cputime_cgroups)
                result['cputime'] = cputime_wait
            else:
                result['cputime'] = cputime_cgroups

            for (core, coretime) in enumerate(cgroups.get_value(CPUACCT, 'usage_percpu').split(" ")):
                try:
                    coretime = int(coretime)
                    if coretime != 0:
                        result['cputime-cpu'+str(core)] = coretime/1000000000 # nano-seconds to seconds
                except (OSError, ValueError) as e:
                    logging.debug("Could not read CPU time for core %s from kernel: %s", core, e)
        else:
            # For backwards compatibility, we report cputime_wait on systems without cpuacct cgroup.
            # TOOD We might remove this for BenchExec 2.0.
            result['cputime'] = cputime_wait

        if MEMORY in cgroups:
            # This measurement reads the maximum number of bytes of RAM+Swap the process used.
            # For more details, c.f. the kernel documentation:
            # https://www.kernel.org/doc/Documentation/cgroups/memory.txt
            memUsageFile = 'memsw.max_usage_in_bytes'
            if not cgroups.has_value(MEMORY, memUsageFile):
                memUsageFile = 'max_usage_in_bytes'
            if not cgroups.has_value(MEMORY, memUsageFile):
                logging.warning('Memory-usage is not available due to missing files.')
            else:
                try:
                    result['memory'] = int(cgroups.get_value(MEMORY, memUsageFile))
                except IOError as e:
                    if e.errno == errno.ENOTSUP: # kernel responds with operation unsupported if this is disabled
                        logging.critical(
                            "Kernel does not track swap memory usage, cannot measure memory usage."
                            " Please set swapaccount=1 on your kernel command line.")
                    else:
                        raise e

        logging.debug(
            'Resource usage of run: walltime=%s, cputime=%s, cgroup-cputime=%s, memory=%s',
            result['walltime'], cputime_wait, cputime_cgroups, result.get('memory', None))


    # --- other public functions ---

    def stop(self):
        self._set_termination_reason('killed')
        super(RunExecutor, self).stop()

    def check_for_new_files_in_home(self):
        """Check that the user account's home directory now does not contain more files than
        when this instance was created, and warn otherwise.
        Does nothing if no user account was given to RunExecutor.
        @return set of newly created files
        """
        if not self._user:
            return None
        try:
            created_files = set(self._listdir(self._home_dir)).difference(self._home_dir_content)
        except (subprocess.CalledProcessError, IOError):
            # Probably home directory does not exist
            created_files = []
        if created_files:
            logging.warning('The tool created the following files in %s, '
                            'this may influence later runs:\n\t%s',
                            self._home_dir, '\n\t'.join(created_files))
        return created_files


def _get_user_account_info(user):
    """Get the user account info from the passwd database. Only works on Linux.
    @param user The name of a user account or a numeric uid prefixed with '#'
    @return a tuple that corresponds to the members of the passwd structure
    @raise KeyError: If user account is unknown
    @raise ValueError: If uid is not a valid number
    """
    import pwd # Import here to avoid problems on other platforms
    if user[0] == '#':
        return pwd.getpwuid(int(user[1:]))
    else:
        return pwd.getpwnam(user)


def _reduce_file_size_if_necessary(fileName, maxSize):
    """
    This function shrinks a file.
    We remove only the middle part of a file,
    the file-start and the file-end remain unchanged.
    """
    fileSize = os.path.getsize(fileName)

    if maxSize is None:
        logging.debug("Size of logfile '%s' is %s bytes, size limit disabled.", fileName, fileSize)
        return # disabled, nothing to do

    if fileSize < (maxSize + 500):
        logging.debug("Size of logfile '%s' is %s bytes, nothing to do.", fileName, fileSize)
        return

    logging.warning("Logfile '%s' is too big (size %s bytes). Removing lines.", fileName, fileSize)
    util.shrink_text_file(fileName, maxSize, _LOG_SHRINK_MARKER)


def _get_debug_output_after_crash(output_filename):
    """
    Segmentation faults and some memory failures reference a file
    with more information (hs_err_pid_*). We append this file to the log.
    The format that we expect is a line
    "# An error report file with more information is saved as:"
    and the file name of the dump file on the next line.
    """
    logging.debug("Analysing output for crash info.")
    foundDumpFile = False
    try:
        with open(output_filename, 'r+') as outputFile:
            for line in outputFile:
                if foundDumpFile:
                    dumpFileName = line.strip(' #\n')
                    outputFile.seek(0, os.SEEK_END) # jump to end of log file
                    try:
                        with open(dumpFileName, 'r') as dumpFile:
                            util.copy_all_lines_from_to(dumpFile, outputFile)
                        os.remove(dumpFileName)
                    except IOError as e:
                        logging.warning('Could not append additional segmentation fault information '
                                        'from %s (%s)',
                                        dumpFileName, e.strerror)
                    break
                try:
                    if util.decode_to_string(line).startswith('# An error report file with more information is saved as:'):
                        logging.debug('Going to append error report file')
                        foundDumpFile = True
                except UnicodeDecodeError:
                    pass
                    # ignore invalid chars from logfile
    except IOError as e:
        logging.warning('Could not analyze tool output for crash information (%s)', e.strerror)


def _try_join_cancelled_thread(thread):
    """Join a thread, but if the thread doesn't terminate for some time, ignore it
    instead of waiting infinitely."""
    thread.join(10)
    if thread.is_alive():
        logging.warning("Thread %s did not terminate within grace period after cancellation",
                        thread.name)


class _TimelimitThread(threading.Thread):
    """
    Thread that periodically checks whether the given process has already
    reached its timelimit. After this happens, the process is terminated.
    """
    def __init__(self, cgroups, kill_process_fn, hardtimelimit, softtimelimit, walltimelimit, pid_to_kill, cores,
                 callbackFn=lambda reason: None):
        super(_TimelimitThread, self).__init__()
        self.name = "TimelimitThread-" + self.name

        if hardtimelimit or softtimelimit:
            assert CPUACCT in cgroups
        assert walltimelimit is not None

        if cores:
            self.cpuCount = len(cores)
        else:
            try:
                self.cpuCount = multiprocessing.cpu_count()
            except NotImplementedError:
                self.cpuCount = 1

        self.cgroups = cgroups
        self.timelimit = hardtimelimit or (60*60*24*365*100) # large dummy value
        self.softtimelimit = softtimelimit or (60*60*24*365*100) # large dummy value
        self.latestKillTime = util.read_monotonic_time() + walltimelimit
        self.pid_to_kill = pid_to_kill
        self.callback = callbackFn
        self.kill_process = kill_process_fn
        self.finished = threading.Event()

    def read_cputime(self):
        while True:
            try:
                return self.cgroups.read_cputime()
            except ValueError:
                # Sometimes the kernel produces strange values with linebreaks in them
                time.sleep(1)

    def run(self):
        while not self.finished.is_set():
            usedCpuTime = self.read_cputime() if CPUACCT in self.cgroups else 0
            remainingCpuTime = self.timelimit - usedCpuTime
            remainingSoftCpuTime = self.softtimelimit - usedCpuTime
            remainingWallTime = self.latestKillTime - util.read_monotonic_time()
            logging.debug(
                "TimelimitThread for process %s: used CPU time: %s, remaining CPU time: %s, "
                "remaining soft CPU time: %s, remaining wall time: %s.",
                self.pid_to_kill, usedCpuTime, remainingCpuTime,
                remainingSoftCpuTime, remainingWallTime)
            if remainingCpuTime <= 0:
                self.callback('cputime')
                logging.debug('Killing process %s due to CPU time timeout.', self.pid_to_kill)
                self.kill_process(self.pid_to_kill, self.cgroups)
                self.finished.set()
                return
            if remainingWallTime <= 0:
                self.callback('walltime')
                logging.warning('Killing process %s due to wall time timeout.', self.pid_to_kill)
                self.kill_process(self.pid_to_kill, self.cgroups)
                self.finished.set()
                return

            if remainingSoftCpuTime <= 0:
                self.callback('cputime-soft')
                # soft time limit violated, ask process to terminate
                self.kill_process(self.pid_to_kill, self.cgroups, signal.SIGTERM)
                self.softtimelimit = self.timelimit

            remainingTime = min(remainingCpuTime/self.cpuCount,
                                remainingSoftCpuTime/self.cpuCount,
                                remainingWallTime)
            self.finished.wait(remainingTime + 1)

    def cancel(self):
        self.finished.set()


if __name__ == '__main__':
    main()<|MERGE_RESOLUTION|>--- conflicted
+++ resolved
@@ -663,11 +663,7 @@
     def execute_run(self, args, output_filename, stdin=None,
                    hardtimelimit=None, softtimelimit=None, walltimelimit=None,
                    cores=None, memlimit=None, memory_nodes=None,
-<<<<<<< HEAD
                    environments={}, energy_measurement=None, workingDir=None, maxLogfileSize=None,
-=======
-                   environments={}, workingDir=None, maxLogfileSize=None,
->>>>>>> e8f929fa
                    cgroupValues={},
                    **kwargs):
         """
@@ -761,11 +757,7 @@
                                  hardtimelimit, softtimelimit, walltimelimit, memlimit,
                                  cores, memory_nodes,
                                  cgroupValues,
-<<<<<<< HEAD
                                  environments, energy_measurement, workingDir, maxLogfileSize,
-=======
-                                 environments, workingDir, maxLogfileSize,
->>>>>>> e8f929fa
                                  **kwargs)
 
         except BenchExecException as e:
@@ -784,11 +776,7 @@
                  hardtimelimit, softtimelimit, walltimelimit, memlimit,
                  cores, memory_nodes,
                  cgroup_values,
-<<<<<<< HEAD
                  environments, energy_measurement, workingDir, max_output_size,
-=======
-                 environments, workingDir, max_output_size,
->>>>>>> e8f929fa
                  **kwargs):
         """
         This method executes the command line and waits for the termination of it,

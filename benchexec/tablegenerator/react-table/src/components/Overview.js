--- conflicted
+++ resolved
@@ -29,16 +29,13 @@
 } from "../utils/filters";
 import { FontAwesomeIcon } from "@fortawesome/react-fontawesome";
 import { faQuestionCircle } from "@fortawesome/free-solid-svg-icons";
-<<<<<<< HEAD
 import {
   createHiddenColsFromURL,
   makeUrlFilterDeserializer,
   makeUrlFilterSerializer,
+  setConstantHashSearch,
 } from "../utils/utils";
 import deepEqual from "deep-equal";
-=======
-import { createHiddenColsFromURL, setConstantHashSearch } from "../utils/utils";
->>>>>>> 2a014ea3
 
 const menuItems = [
   { key: "summary", title: "Summary", path: "/" },

--- conflicted
+++ resolved
@@ -201,7 +201,6 @@
 
 const stringAsBoolean = (str) => str === "true";
 
-<<<<<<< HEAD
 const deepEquals = (a, b) => {
   for (const key in a) {
     if (typeof a[key] === "function" && typeof b[key] === "function") {
@@ -318,7 +317,6 @@
     };
   }
 }
-=======
 /**
  * Creates an object with an entry for each of the tools, identified by the index of the tool, that stores the hidden columns defined in the URL.
  * Each property contains an array of integers which represent the indexes of the columns of the corresponding runset that will be hidden.
@@ -406,7 +404,6 @@
     ? [visibleTool.toolIdx, visibleCol.colIdx]
     : [undefined, undefined];
 };
->>>>>>> 606301a1
 
 export {
   prepareTableData,
@@ -425,7 +422,6 @@
   setParam,
   createHiddenColsFromURL,
   stringAsBoolean,
-<<<<<<< HEAD
   without,
   pathOr,
   path,
@@ -434,7 +430,5 @@
   NumberFormatterBuilder,
   emptyStateValue,
   getTaskIdParts,
-=======
   getFirstVisibles,
->>>>>>> 606301a1
 };
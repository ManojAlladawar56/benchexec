--- conflicted
+++ resolved
@@ -11,11 +11,6 @@
 
 // Used by @zip.js/zip.js, but not implemented in jsdom via jest, so manually mock it here
 window.crypto = jest.fn();
-
-<<<<<<< HEAD
-// mock uniqid to have consistent names
-// https://stackoverflow.com/a/44538270/396730
-jest.mock("uniqid", () => (i) => i + "uniqid");
 
 /**
  * Worker mock
@@ -47,8 +42,6 @@
   }
 }
 window.Worker = Worker;
-=======
->>>>>>> dfb3b1d8
 configure({ adapter: new Adapter() });
 
 // We use jest snapshots for integration tests, and they become quite large.

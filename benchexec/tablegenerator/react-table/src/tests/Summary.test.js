// This file is part of BenchExec, a framework for reliable benchmarking:
// https://github.com/sosy-lab/benchexec
//
// SPDX-FileCopyrightText: 2019-2020 Dirk Beyer <https://www.sosy-lab.org>
//
// SPDX-License-Identifier: Apache-2.0

import React from "react";
import Summary from "../components/Summary.js";

import { test_snapshot_of_async } from "./utils.js";

<<<<<<< HEAD
test_snapshot_of_async("Render Summary", (overview) => {
  let statsResolver;
  const StatsReadyPromise = new Promise((resolve) => {
    statsResolver = resolve;
  });
  const out = (
    <Summary
      tools={overview.originalTools}
      tableHeader={overview.tableHeader}
      version={overview.data.version}
      selectColumn={overview.toggleSelectColumns}
      stats={overview.stats}
      data={overview.table}
      prepareTableValues={overview.prepareTableValues}
      changeTab={overview.changeTab}
      onStatsReady={statsResolver}
      hiddenCols={overview.hiddenCols}
    />
  );

  return { component: out, promise: StatsReadyPromise };
});
=======
test_snapshot_of("Render Summary", (overview) => (
  <Summary
    tools={overview.originalTools}
    tableHeader={overview.tableHeader}
    version={overview.props.data.version}
    selectColumn={overview.toggleSelectColumns}
    tableData={overview.stats}
    prepareTableValues={overview.prepareTableValues}
    changeTab={overview.changeTab}
    hiddenCols={overview.state.hiddenCols}
  />
));
>>>>>>> 8392b0b0
<|MERGE_RESOLUTION|>--- conflicted
+++ resolved
@@ -10,7 +10,6 @@
 
 import { test_snapshot_of_async } from "./utils.js";
 
-<<<<<<< HEAD
 test_snapshot_of_async("Render Summary", (overview) => {
   let statsResolver;
   const StatsReadyPromise = new Promise((resolve) => {
@@ -23,7 +22,7 @@
       version={overview.data.version}
       selectColumn={overview.toggleSelectColumns}
       stats={overview.stats}
-      data={overview.table}
+      tableData={overview.tableData}
       prepareTableValues={overview.prepareTableValues}
       changeTab={overview.changeTab}
       onStatsReady={statsResolver}
@@ -32,18 +31,4 @@
   );
 
   return { component: out, promise: StatsReadyPromise };
-});
-=======
-test_snapshot_of("Render Summary", (overview) => (
-  <Summary
-    tools={overview.originalTools}
-    tableHeader={overview.tableHeader}
-    version={overview.props.data.version}
-    selectColumn={overview.toggleSelectColumns}
-    tableData={overview.stats}
-    prepareTableValues={overview.prepareTableValues}
-    changeTab={overview.changeTab}
-    hiddenCols={overview.state.hiddenCols}
-  />
-));
->>>>>>> 8392b0b0
+});
# This file is part of BenchExec, a framework for reliable benchmarking:
# https://github.com/sosy-lab/benchexec
#
# SPDX-FileCopyrightText: 2007-2020 Dirk Beyer <https://www.sosy-lab.org>
#
# SPDX-License-Identifier: Apache-2.0

import contextlib
import logging
import os
import re
import subprocess
import sys
import tempfile
import threading
import time
import unittest
import shutil

from benchexec import container
from benchexec import containerexecutor
from benchexec import filehierarchylimit
from benchexec.runexecutor import RunExecutor
from benchexec.cgroups import Cgroups
from benchexec import runexecutor
from benchexec import util

sys.dont_write_bytecode = True  # prevent creation of .pyc files

here = os.path.dirname(__file__)
base_dir = os.path.join(here, "..")
bin_dir = os.path.join(base_dir, "bin")
runexec = os.path.join(bin_dir, "runexec")

trivial_run_grace_time = 0.2


class TestRunExecutor(unittest.TestCase):
    @classmethod
    def setUpClass(cls):
        cls.longMessage = True
        cls.maxDiff = None
        logging.disable(logging.NOTSET)  # need to make sure to get all messages
        if not hasattr(cls, "assertRegex"):
            cls.assertRegex = cls.assertRegexpMatches

<<<<<<< HEAD
        cls.cgroups = Cgroups.initialize()
=======
        cls.echo = shutil.which("echo") or "/bin/echo"
        cls.sleep = shutil.which("sleep") or "/bin/sleep"
        cls.cat = shutil.which("cat") or "/bin/cat"
>>>>>>> 5d4fe8da

    def setUp(self, *args, **kwargs):
        with self.skip_if_logs(
            "Cannot reliably kill sub-processes without freezer cgroup"
        ):
            self.runexecutor = RunExecutor(*args, use_namespaces=False, **kwargs)

        self.echo = shutil.which("echo") or "/bin/echo"
        self.sleep = shutil.which("sleep") or "/bin/sleep"
        self.cat = shutil.which("cat") or "/bin/cat"

    @contextlib.contextmanager
    def skip_if_logs(self, error_msg):
        """A context manager that automatically marks the test as skipped if SystemExit
        is thrown and the given error message had been logged with level ERROR."""
        # Note: assertLogs checks that there is at least one log message of given level.
        # This is not what we want, so we just rely on one debug message being present.
        try:
            with self.assertLogs(level=logging.DEBUG) as log:
                yield
        except SystemExit as e:
            if any(
                record.levelno == logging.ERROR and record.msg.startswith(error_msg)
                for record in log.records
            ):
                self.skipTest(e)
            raise e

    def execute_run(self, *args, expect_terminationreason=None, **kwargs):
        (output_fd, output_filename) = tempfile.mkstemp(".log", "output_", text=True)
        try:
            result = self.runexecutor.execute_run(list(args), output_filename, **kwargs)
            output = os.read(output_fd, 4096).decode()
        finally:
            os.close(output_fd)
            os.remove(output_filename)

        self.check_result_keys(result, "terminationreason")
        if isinstance(expect_terminationreason, list):
            self.assertIn(
                result.get("terminationreason"),
                expect_terminationreason,
                "Unexpected terminationreason, output is \n" + output,
            )
        else:
            self.assertEqual(
                result.get("terminationreason"),
                expect_terminationreason,
                "Unexpected terminationreason, output is \n" + output,
            )
        return (result, output.splitlines())

    def get_runexec_cmdline(self, *args, **kwargs):
        return [
            "python3",
            runexec,
            "--no-container",
            "--output",
            kwargs["output_filename"],
        ] + list(args)

    def execute_run_extern(self, *args, expect_terminationreason=None, **kwargs):
        (output_fd, output_filename) = tempfile.mkstemp(".log", "output_", text=True)
        try:
            runexec_output = subprocess.check_output(
                args=self.get_runexec_cmdline(*args, output_filename=output_filename),
                stderr=subprocess.DEVNULL,
                universal_newlines=True,
                **kwargs,
            )
            output = os.read(output_fd, 4096).decode()
        except subprocess.CalledProcessError as e:
            print(e.output)
            raise e
        finally:
            os.close(output_fd)
            os.remove(output_filename)

        result = {
            key.strip(): value.strip()
            for (key, _, value) in (
                line.partition("=") for line in runexec_output.splitlines()
            )
        }
        self.check_result_keys(result, "terminationreason", "returnvalue")
        if isinstance(expect_terminationreason, list):
            self.assertIn(
                result.get("terminationreason"),
                expect_terminationreason,
                "Unexpected terminationreason, output is \n" + output,
            )
        else:
            self.assertEqual(
                result.get("terminationreason"),
                expect_terminationreason,
                "Unexpected terminationreason, output is \n" + output,
            )
        return (result, output.splitlines())

    def check_command_in_output(self, output, cmd):
        self.assertEqual(output[0], cmd, "run output misses executed command")

    def check_result_keys(self, result, *additional_keys):
        expected_keys = {
            "cputime",
            "walltime",
            "memory",
            "exitcode",
            "cpuenergy",
            "blkio-read",
            "blkio-write",
            "starttime",
            "total-cpu-pressure-some",
            "total-io-pressure-some",
            "total-memory-pressure-some",
        }
        expected_keys.update(additional_keys)
        for key in result.keys():
            if key.startswith("cputime-cpu"):
                self.assertRegex(
                    key,
                    "^cputime-cpu[0-9]+$",
                    f"unexpected result entry '{key}={result[key]}'",
                )
            elif key.startswith("cpuenergy-"):
                self.assertRegex(
                    key,
                    "^cpuenergy-pkg[0-9]+-(package|core|uncore|dram|psys)$",
                    f"unexpected result entry '{key}={result[key]}'",
                )
            else:
                self.assertIn(
                    key,
                    expected_keys,
                    f"unexpected result entry '{key}={result[key]}'",
                )

    def check_exitcode(self, result, exitcode, msg=None):
        self.assertEqual(result["exitcode"].raw, exitcode, msg)

    def check_exitcode_extern(self, result, exitcode, msg=None):
        exitcode = util.ProcessExitCode.from_raw(exitcode)
        if exitcode.value is not None:
            self.assertEqual(int(result["returnvalue"]), exitcode.value, msg)
        else:
            self.assertEqual(int(result["exitsignal"]), exitcode.signal, msg)

    def test_command_output(self):
        if not os.path.exists(self.echo):
            self.skipTest("missing echo")
        (_, output) = self.execute_run(self.echo, "TEST_TOKEN")
        self.check_command_in_output(output, f"{self.echo} TEST_TOKEN")
        self.assertEqual(output[-1], "TEST_TOKEN", "run output misses command output")
        for line in output[1:-1]:
            self.assertRegex(line, "^-*$", "unexpected text in run output")

    def test_command_error_output(self):
        if not os.path.exists(self.echo):
            self.skipTest("missing echo")
        if not os.path.exists("/bin/sh"):
            self.skipTest("missing /bin/sh")

        def execute_Run_intern(*args, **kwargs):
            (error_fd, error_filename) = tempfile.mkstemp(".log", "error_", text=True)
            try:
                (_, output_lines) = self.execute_run(
                    *args, error_filename=error_filename, **kwargs
                )
                error_lines = os.read(error_fd, 4096).decode().splitlines()
                return (output_lines, error_lines)
            finally:
                os.close(error_fd)
                os.remove(error_filename)

        (output_lines, error_lines) = execute_Run_intern(
            "/bin/sh", "-c", f"{self.echo} ERROR_TOKEN >&2"
        )
        self.assertEqual(
            error_lines[-1], "ERROR_TOKEN", "run error output misses command output"
        )
        for line in output_lines[1:]:
            self.assertRegex(line, "^-*$", "unexpected text in run output")
        for line in error_lines[1:-1]:
            self.assertRegex(line, "^-*$", "unexpected text in run error output")

        (output_lines, error_lines) = execute_Run_intern(self.echo, "OUT_TOKEN")
        self.check_command_in_output(output_lines, f"{self.echo} OUT_TOKEN")
        self.check_command_in_output(error_lines, f"{self.echo} OUT_TOKEN")
        self.assertEqual(
            output_lines[-1], "OUT_TOKEN", "run output misses command output"
        )
        for line in output_lines[1:-1]:
            self.assertRegex(line, "^-*$", "unexpected text in run output")
        for line in error_lines[1:]:
            self.assertRegex(line, "^-*$", "unexpected text in run error output")

    def test_command_result(self):
        if not os.path.exists(self.echo):
            self.skipTest("missing echo")
        (result, _) = self.execute_run(self.echo, "TEST_TOKEN")
        self.check_exitcode(result, 0, "exit code of echo is not zero")
        self.assertAlmostEqual(
            result["walltime"],
            trivial_run_grace_time,
            delta=trivial_run_grace_time,
            msg="walltime of echo not as expected",
        )
        if "cputime" in result:  # not present without cpuacct cgroup
            self.assertAlmostEqual(
                result["cputime"],
                trivial_run_grace_time,
                delta=trivial_run_grace_time,
                msg="cputime of echo not as expected",
            )
        self.check_result_keys(result)

    def test_wrong_command(self):
        (result, _) = self.execute_run(
            "/does/not/exist", expect_terminationreason="failed"
        )

    def test_wrong_command_extern(self):
        (result, _) = self.execute_run(
            "/does/not/exist", expect_terminationreason="failed"
        )

    def test_cputime_hardlimit(self):
        if not os.path.exists("/bin/sh"):
            self.skipTest("missing /bin/sh")
        with self.skip_if_logs("Time limit cannot be specified without cpuacct cgroup"):
            (result, output) = self.execute_run(
                "/bin/sh",
                "-c",
                "i=0; while [ $i -lt 10000000 ]; do i=$(($i+1)); done; echo $i",
                hardtimelimit=1,
                expect_terminationreason="cputime",
            )
        self.check_exitcode(result, 9, "exit code of killed process is not 9")
        self.assertAlmostEqual(
            result["walltime"],
            1.4,
            delta=0.5,
            msg="walltime is not approximately the time after which the process should have been killed",
        )
        self.assertAlmostEqual(
            result["cputime"],
            1.4,
            delta=0.5,
            msg="cputime is not approximately the time after which the process should have been killed",
        )

        for line in output[1:]:
            self.assertRegex(line, "^-*$", "unexpected text in run output")

    def test_cputime_softlimit(self):
        if not os.path.exists("/bin/sh"):
            self.skipTest("missing /bin/sh")
        with self.skip_if_logs(
            "Soft time limit cannot be specified without cpuacct cgroup"
        ):
            (result, output) = self.execute_run(
                "/bin/sh",
                "-c",
                "i=0; while [ $i -lt 10000000 ]; do i=$(($i+1)); done; echo $i",
                softtimelimit=1,
                expect_terminationreason="cputime-soft",
            )
        self.check_exitcode(result, 15, "exit code of killed process is not 15")
        self.assertAlmostEqual(
            result["walltime"],
            4,
            delta=3,
            msg="walltime is not approximately the time after which the process should have been killed",
        )
        self.assertAlmostEqual(
            result["cputime"],
            4,
            delta=3,
            msg="cputime is not approximately the time after which the process should have been killed",
        )

        for line in output[1:]:
            self.assertRegex(line, "^-*$", "unexpected text in run output")

    def test_walltime_limit(self):
        if not os.path.exists(self.sleep):
            self.skipTest("missing sleep")
        (result, output) = self.execute_run(
            self.sleep, "10", walltimelimit=1, expect_terminationreason="walltime"
        )

        self.check_exitcode(result, 9, "exit code of killed process is not 9")
        self.assertAlmostEqual(
            result["walltime"],
            4,
            delta=3,
            msg="walltime is not approximately the time after which the process should have been killed",
        )
        if "cputime" in result:  # not present without cpuacct cgroup
            self.assertAlmostEqual(
                result["cputime"],
                trivial_run_grace_time,
                delta=trivial_run_grace_time,
                msg="cputime of sleep is not approximately zero",
            )

        self.check_command_in_output(output, f"{self.sleep} 10")
        for line in output[1:]:
            self.assertRegex(line, "^-*$", "unexpected text in run output")

    def test_cputime_walltime_limit(self):
        if not os.path.exists("/bin/sh"):
            self.skipTest("missing /bin/sh")
        with self.skip_if_logs("Time limit cannot be specified without cpuacct cgroup"):
            (result, output) = self.execute_run(
                "/bin/sh",
                "-c",
                "i=0; while [ $i -lt 10000000 ]; do i=$(($i+1)); done; echo $i",
                hardtimelimit=1,
                walltimelimit=5,
                expect_terminationreason="cputime",
            )

        self.check_exitcode(result, 9, "exit code of killed process is not 9")
        self.assertAlmostEqual(
            result["walltime"],
            1.4,
            delta=0.5,
            msg="walltime is not approximately the time after which the process should have been killed",
        )
        self.assertAlmostEqual(
            result["cputime"],
            1.4,
            delta=0.5,
            msg="cputime is not approximately the time after which the process should have been killed",
        )

        for line in output[1:]:
            self.assertRegex(line, "^-*$", "unexpected text in run output")

    def test_all_timelimits(self):
        if not os.path.exists("/bin/sh"):
            self.skipTest("missing /bin/sh")
        with self.skip_if_logs("Time limit cannot be specified without cpuacct cgroup"):
            (result, output) = self.execute_run(
                "/bin/sh",
                "-c",
                "i=0; while [ $i -lt 10000000 ]; do i=$(($i+1)); done; echo $i",
                softtimelimit=1,
                hardtimelimit=2,
                walltimelimit=5,
                expect_terminationreason="cputime-soft",
            )

        self.check_exitcode(result, 15, "exit code of killed process is not 15")
        self.assertAlmostEqual(
            result["walltime"],
            1.4,
            delta=0.5,
            msg="walltime is not approximately the time after which the process should have been killed",
        )
        self.assertAlmostEqual(
            result["cputime"],
            1.4,
            delta=0.5,
            msg="cputime is not approximately the time after which the process should have been killed",
        )

        for line in output[1:]:
            self.assertRegex(line, "^-*$", "unexpected text in run output")

    def test_input_is_redirected_from_devnull(self):
        if not os.path.exists(self.cat):
            self.skipTest("missing cat")
        (result, output) = self.execute_run(self.cat, walltimelimit=1)

        self.check_exitcode(result, 0, "exit code of process is not 0")
        self.assertAlmostEqual(
            result["walltime"],
            trivial_run_grace_time,
            delta=trivial_run_grace_time,
            msg='walltime of "cat < /dev/null" is not approximately zero',
        )
        if "cputime" in result:  # not present without cpuacct cgroup
            self.assertAlmostEqual(
                result["cputime"],
                trivial_run_grace_time,
                delta=trivial_run_grace_time,
                msg='cputime of "cat < /dev/null" is not approximately zero',
            )
        self.check_result_keys(result)

        self.check_command_in_output(output, self.cat)
        for line in output[1:]:
            self.assertRegex(line, "^-*$", "unexpected text in run output")

    def test_input_is_redirected_from_file(self):
        if not os.path.exists(self.cat):
            self.skipTest("missing cat")
        with tempfile.TemporaryFile() as tmp:
            tmp.write(b"TEST_TOKEN")
            tmp.flush()
            tmp.seek(0)
            (result, output) = self.execute_run(self.cat, stdin=tmp, walltimelimit=1)

        self.check_exitcode(result, 0, "exit code of process is not 0")
        self.assertAlmostEqual(
            result["walltime"],
            trivial_run_grace_time,
            delta=trivial_run_grace_time,
            msg='walltime of "cat < /dev/null" is not approximately zero',
        )
        if "cputime" in result:  # not present without cpuacct cgroup
            self.assertAlmostEqual(
                result["cputime"],
                trivial_run_grace_time,
                delta=trivial_run_grace_time,
                msg='cputime of "cat < /dev/null" is not approximately zero',
            )
        self.check_result_keys(result)

        self.check_command_in_output(output, self.cat)
        self.assertEqual(output[-1], "TEST_TOKEN", "run output misses command output")
        for line in output[1:-1]:
            self.assertRegex(line, "^-*$", "unexpected text in run output")

    def test_input_is_redirected_from_stdin(self):
        if not os.path.exists(self.cat):
            self.skipTest("missing cat")

        (output_fd, output_filename) = tempfile.mkstemp(".log", "output_", text=True)
        cmd = self.get_runexec_cmdline(
            "--input",
            "-",
            "--walltime",
            "1",
            self.cat,
            output_filename=output_filename,
        )
        try:
            process = subprocess.Popen(
                args=cmd,
                stdin=subprocess.PIPE,
                stdout=subprocess.PIPE,
                stderr=subprocess.DEVNULL,
                universal_newlines=True,
            )
            try:
                runexec_output, unused_err = process.communicate("TEST_TOKEN")
            except BaseException:
                # catch everything, we re-raise
                process.kill()
                process.wait()
                raise
            retcode = process.poll()
            if retcode:
                print(runexec_output)
                raise subprocess.CalledProcessError(retcode, cmd, output=runexec_output)

            output = os.read(output_fd, 4096).decode().splitlines()
        finally:
            os.close(output_fd)
            os.remove(output_filename)

        result = {
            key.strip(): value.strip()
            for (key, _, value) in (
                line.partition("=") for line in runexec_output.splitlines()
            )
        }
        self.check_exitcode_extern(result, 0, "exit code of process is not 0")
        self.assertAlmostEqual(
            float(result["walltime"].rstrip("s")),
            trivial_run_grace_time,
            delta=trivial_run_grace_time,
            msg='walltime of "cat < /dev/null" is not approximately zero',
        )
        if "cputime" in result:  # not present without cpuacct cgroup
            self.assertAlmostEqual(
                float(result["cputime"].rstrip("s")),
                trivial_run_grace_time,
                delta=trivial_run_grace_time,
                msg='cputime of "cat < /dev/null" is not approximately zero',
            )
        self.check_result_keys(result, "returnvalue")

        self.check_command_in_output(output, self.cat)
        self.assertEqual(output[-1], "TEST_TOKEN", "run output misses command output")
        for line in output[1:-1]:
            self.assertRegex(line, "^-*$", "unexpected text in run output")

    def test_append_environment_variable(self):
        if not os.path.exists("/bin/sh"):
            self.skipTest("missing /bin/sh")
        (_, output) = self.execute_run("/bin/sh", "-c", "echo $PATH")
        path = output[-1]
        (_, output) = self.execute_run(
            "/bin/sh",
            "-c",
            "echo $PATH",
            environments={"additionalEnv": {"PATH": ":TEST_TOKEN"}},
        )
        self.assertEqual(output[-1], path + ":TEST_TOKEN")

    def test_new_environment_variable(self):
        if not os.path.exists("/bin/sh"):
            self.skipTest("missing /bin/sh")
        (_, output) = self.execute_run(
            "/bin/sh", "-c", "echo $PATH", environments={"newEnv": {"PATH": "/usr/bin"}}
        )
        self.assertEqual(output[-1], "/usr/bin")

    def test_stop_run(self):
        if not os.path.exists(self.sleep):
            self.skipTest("missing sleep")
        thread = _StopRunThread(1, self.runexecutor)
        thread.start()
        (result, output) = self.execute_run(
            self.sleep, "10", expect_terminationreason="killed"
        )
        thread.join()

        self.check_exitcode(result, 9, "exit code of killed process is not 9")
        self.assertAlmostEqual(
            result["walltime"],
            1,
            delta=0.5,
            msg="walltime is not approximately the time after which the process should have been killed",
        )
        if "cputime" in result:  # not present without cpuacct cgroup
            self.assertAlmostEqual(
                result["cputime"],
                trivial_run_grace_time,
                delta=trivial_run_grace_time,
                msg="cputime of sleep is not approximately zero",
            )

        self.check_command_in_output(output, f"{self.sleep} 10")
        for line in output[1:]:
            self.assertRegex(line, "^-*$", "unexpected text in run output")

    def test_reduce_file_size_empty_file(self):
        with tempfile.NamedTemporaryFile() as tmp:
            runexecutor._reduce_file_size_if_necessary(tmp.name, 0)
            self.assertEqual(os.path.getsize(tmp.name), 0)

    def test_reduce_file_size_empty_file2(self):
        with tempfile.NamedTemporaryFile() as tmp:
            runexecutor._reduce_file_size_if_necessary(tmp.name, 500)
            self.assertEqual(os.path.getsize(tmp.name), 0)

    def test_reduce_file_size_long_line_not_truncated(self):
        with tempfile.NamedTemporaryFile(mode="wt") as tmp:
            content = "Long line " * 500
            tmp.write(content)
            tmp.flush()
            runexecutor._reduce_file_size_if_necessary(tmp.name, 500)
            with open(tmp.name, "rt") as tmp2:
                self.assertMultiLineEqual(tmp2.read(), content)

    REDUCE_WARNING_MSG = (
        "WARNING: YOUR LOGFILE WAS TOO LONG, SOME LINES IN THE MIDDLE WERE REMOVED."
    )
    REDUCE_OVERHEAD = 100

    def test_reduce_file_size(self):
        with tempfile.NamedTemporaryFile(mode="wt") as tmp:
            line = "Some text\n"
            tmp.write(line * 500)
            tmp.flush()
            limit = 500
            runexecutor._reduce_file_size_if_necessary(tmp.name, limit)
            self.assertLessEqual(
                os.path.getsize(tmp.name), limit + self.REDUCE_OVERHEAD
            )
            with open(tmp.name, "rt") as tmp2:
                new_content = tmp2.read()
        self.assertIn(self.REDUCE_WARNING_MSG, new_content)
        self.assertTrue(new_content.startswith(line))
        self.assertTrue(new_content.endswith(line))

    def test_reduce_file_size_limit_zero(self):
        with tempfile.NamedTemporaryFile(mode="wt") as tmp:
            line = "Some text\n"
            tmp.write(line * 500)
            tmp.flush()
            runexecutor._reduce_file_size_if_necessary(tmp.name, 0)
            self.assertLessEqual(os.path.getsize(tmp.name), self.REDUCE_OVERHEAD)
            with open(tmp.name, "rt") as tmp2:
                new_content = tmp2.read()
        self.assertIn(self.REDUCE_WARNING_MSG, new_content)
        self.assertTrue(new_content.startswith(line))

    def test_append_crash_dump_info(self):
        if not os.path.exists("/bin/sh"):
            self.skipTest("missing /bin/sh")
        (result, output) = self.execute_run(
            "/bin/sh",
            "-c",
            'echo "# An error report file with more information is saved as:";'
            'echo "# $(pwd)/hs_err_pid_1234.txt";'
            "echo TEST_TOKEN > hs_err_pid_1234.txt;"
            "exit 2",
        )
        self.assertEqual(
            output[-1], "TEST_TOKEN", "log file misses content from crash dump file"
        )

    def test_integration(self):
        if not os.path.exists(self.echo):
            self.skipTest("missing echo")
        (result, output) = self.execute_run_extern(self.echo, "TEST_TOKEN")
        self.check_exitcode_extern(result, 0, "exit code of echo is not zero")
        self.check_result_keys(result, "returnvalue")

        self.check_command_in_output(output, f"{self.echo} TEST_TOKEN")
        self.assertEqual(output[-1], "TEST_TOKEN", "run output misses command output")
        for line in output[1:-1]:
            self.assertRegex(line, "^-*$", "unexpected text in run output")

    def test_home_and_tmp_is_separate(self):
        if not os.path.exists("/bin/sh"):
            self.skipTest("missing /bin/sh")
        (result, output) = self.execute_run("/bin/sh", "-c", "echo $HOME $TMPDIR")
        self.check_exitcode(result, 0, "exit code of /bin/sh is not zero")
        self.assertRegex(
            output[-1],
            "/BenchExec_run_[^/]*/home .*/BenchExec_run_[^/]*/tmp",
            "HOME or TMPDIR variable does not contain expected temporary directory",
        )

    def test_temp_dirs_are_removed(self):
        if not os.path.exists("/bin/sh"):
            self.skipTest("missing /bin/sh")
        (result, output) = self.execute_run("/bin/sh", "-c", "echo $HOME $TMPDIR")
        self.check_exitcode(result, 0, "exit code of /bin/sh is not zero")
        home_dir = output[-1].split(" ")[0]
        temp_dir = output[-1].split(" ")[1]
        self.assertFalse(
            os.path.exists(home_dir),
            f"temporary home directory {home_dir} was not cleaned up",
        )
        self.assertFalse(
            os.path.exists(temp_dir),
            f"temporary temp directory {temp_dir} was not cleaned up",
        )

    def test_home_is_writable(self):
        if not os.path.exists("/bin/sh"):
            self.skipTest("missing /bin/sh")
        (result, output) = self.execute_run("/bin/sh", "-c", "touch $HOME/TEST_FILE")
        self.check_exitcode(
            result,
            0,
            f"Failed to write to $HOME/TEST_FILE, output was\n{output}",
        )

    def test_no_cleanup_temp(self):
        if not os.path.exists("/bin/sh"):
            self.skipTest("missing /bin/sh")
        self.setUp(cleanup_temp_dir=False)  # create RunExecutor with desired parameter
        (result, output) = self.execute_run(
            "/bin/sh", "-c", 'echo "$TMPDIR"; echo "" > "$TMPDIR/test"'
        )
        self.check_exitcode(result, 0, "exit code of /bin/sh is not zero")
        temp_dir = output[-1]
        test_file = os.path.join(temp_dir, "test")
        subprocess.run(["test", "-f", test_file], check=True)
        self.assertEqual(
            "tmp", os.path.basename(temp_dir), "unexpected name of temp dir"
        )
        self.assertNotEqual(
            "/tmp", temp_dir, "temp dir should not be the global temp dir"
        )
        subprocess.run(["rm", "-r", os.path.dirname(temp_dir)], check=True)

    def test_require_cgroup_invalid(self):
        with self.assertLogs(level=logging.ERROR) as log:
            with self.assertRaises(SystemExit):
                RunExecutor(additional_cgroup_subsystems=["invalid"])

        self.assertIn(
            'Cgroup subsystem "invalid" was required but is not available',
            "\n".join(log.output),
        )

    def test_require_cgroup_cpu(self):
        try:
            self.setUp(additional_cgroup_subsystems=["cpu"])
        except SystemExit as e:
            self.skipTest(e)
        if not os.path.exists(self.cat):
            self.skipTest("missing cat")
<<<<<<< HEAD
        if self.cgroups.version != 1:
            self.skipTest("not relevant in unified hierarchy")
=======
>>>>>>> 5d4fe8da
        (result, output) = self.execute_run(self.cat, "/proc/self/cgroup")
        self.check_exitcode(result, 0, "exit code of cat is not zero")
        for line in output:
            if re.match(r"^[0-9]*:([^:]*,)?cpu(,[^:]*)?:/(.*/)?benchmark_.*$", line):
                return  # Success
        self.fail("Not in expected cgroup for subsystem cpu:\n" + "\n".join(output))

    def test_set_cgroup_cpu_shares(self):
        if not os.path.exists(self.echo):
            self.skipTest("missing echo")
        try:
            if self.cgroups.version == 1:
                self.setUp(additional_cgroup_subsystems=["cpu"])
            else:
                self.setUp(additional_cgroup_subsystems=["memory"])
        except SystemExit as e:
            self.skipTest(e)
<<<<<<< HEAD
        if self.cgroups.version == 1:
            cgValues = {("cpu", "shares"): 42}
        else:
            cgValues = {("memory", "high"): 420000000}
        (result, _) = self.execute_run(self.echo, cgroupValues=cgValues)
=======
        (result, _) = self.execute_run(self.echo, cgroupValues={("cpu", "shares"): 42})
>>>>>>> 5d4fe8da
        self.check_exitcode(result, 0, "exit code of echo is not zero")
        # Just assert that execution was successful,
        # testing that the value was actually set is much more difficult.

    def test_nested_runexec(self):
        if not os.path.exists(self.echo):
            self.skipTest("missing echo")
        self.setUp(
            dir_modes={
                # Do not mark /home hidden, would fail with python from virtualenv
                "/": containerexecutor.DIR_READ_ONLY,
                "/tmp": containerexecutor.DIR_FULL_ACCESS,  # for inner_output_file
                "/sys/fs/cgroup": containerexecutor.DIR_FULL_ACCESS,
            }
        )
        inner_args = ["--", self.echo, "TEST_TOKEN"]

        with tempfile.NamedTemporaryFile(
            mode="r", prefix="inner_output_", suffix=".log"
        ) as inner_output_file:
            inner_cmdline = self.get_runexec_cmdline(
                *inner_args, output_filename=inner_output_file.name
            )
            outer_result, outer_output = self.execute_run(*inner_cmdline)
            inner_output = inner_output_file.read().strip().splitlines()

        logging.info("Outer output:\n%s", "\n".join(outer_output))
        logging.info("Inner output:\n%s", "\n".join(inner_output))
        self.check_result_keys(outer_result, "returnvalue")
        self.check_exitcode(outer_result, 0, "exit code of inner runexec is not zero")
        self.check_command_in_output(inner_output, f"{self.echo} TEST_TOKEN")
        self.assertEqual(
            inner_output[-1], "TEST_TOKEN", "run output misses command output"
        )

    def test_starttime(self):
        if not os.path.exists(self.echo):
            self.skipTest("missing echo")
        before = util.read_local_time()
        (result, _) = self.execute_run(self.echo)
        after = util.read_local_time()
        self.check_result_keys(result)
        run_starttime = result["starttime"]
        self.assertIsNotNone(run_starttime.tzinfo, "start time is not a local time")
        self.assertLessEqual(before, run_starttime)
        self.assertLessEqual(run_starttime, after)

    def test_frozen_process(self):
        # https://github.com/sosy-lab/benchexec/issues/840
        if not os.path.exists(self.sleep):
            self.skipTest("missing sleep")
        if not os.path.exists("/sys/fs/cgroup/freezer"):
            self.skipTest("missing freezer cgroup")
        self.setUp(
            dir_modes={
                "/": containerexecutor.DIR_READ_ONLY,
                "/home": containerexecutor.DIR_HIDDEN,
                "/tmp": containerexecutor.DIR_HIDDEN,
                "/sys/fs/cgroup": containerexecutor.DIR_FULL_ACCESS,
            }
        )
        (result, output) = self.execute_run(
            "/bin/sh",
            "-c",
            """#!/bin/sh
# create process, move it to sub-cgroup, and freeze it
set -eu

cgroup="/sys/fs/cgroup/freezer/$(grep freezer /proc/self/cgroup | cut -f 3 -d :)"
mkdir "$cgroup/tmp"

sleep 10 &
child_pid=$!

echo $child_pid > "$cgroup/tmp/tasks"
echo FROZEN > "$cgroup/tmp/freezer.state"
# remove permissions in order to test our handling of this case
chmod 000 "$cgroup/tmp/freezer.state"
chmod 000 "$cgroup/tmp/tasks"
chmod 000 "$cgroup/tmp"
echo FROZEN
wait $child_pid
""",
            walltimelimit=1,
            expect_terminationreason="walltime",
        )
        self.check_exitcode(result, 9, "exit code of killed process is not 9")
        self.assertAlmostEqual(
            result["walltime"],
            2,
            delta=0.5,
            msg="walltime is not approximately the time after which the process should have been killed",
        )
        self.assertEqual(
            output[-1],
            "FROZEN",
            "run output misses command output and was not executed properly",
        )


class TestRunExecutorWithContainer(TestRunExecutor):
    def setUp(self, *args, **kwargs):
        super().setUp(*args, **kwargs)
        try:
            container.execute_in_namespace(lambda: 0)
        except OSError as e:
            self.skipTest(f"Namespaces not supported: {os.strerror(e.errno)}")

        dir_modes = kwargs.pop(
            "dir_modes",
            {
                "/": containerexecutor.DIR_READ_ONLY,
                "/home": containerexecutor.DIR_HIDDEN,
                "/tmp": containerexecutor.DIR_HIDDEN,
            },
        )

        self.runexecutor = RunExecutor(
            *args, use_namespaces=True, dir_modes=dir_modes, **kwargs
        )

    def get_runexec_cmdline(self, *args, **kwargs):
        return [
            "python3",
            runexec,
            "--container",
            "--read-only-dir",
            "/",
            "--hidden-dir",
            "/home",
            "--hidden-dir",
            "/tmp",
            "--dir",
            "/tmp",
            "--output",
            kwargs["output_filename"],
        ] + list(args)

    def execute_run(self, *args, **kwargs):
        return super(TestRunExecutorWithContainer, self).execute_run(
            workingDir="/tmp", *args, **kwargs
        )

    def test_home_and_tmp_is_separate(self):
        self.skipTest("not relevant in container")

    def test_temp_dirs_are_removed(self):
        self.skipTest("not relevant in container")

    def test_no_cleanup_temp(self):
        self.skipTest("not relevant in container")

    def check_result_files(
        self, shell_cmd, result_files_patterns, expected_result_files
    ):
        output_dir = tempfile.mkdtemp("", "output_")
        try:
            result, output = self.execute_run(
                "/bin/sh",
                "-c",
                shell_cmd,
                output_dir=output_dir,
                result_files_patterns=result_files_patterns,
            )
            output_str = "\n".join(output)
            self.assertEqual(
                result["exitcode"].value,
                0,
                f"exit code of {' '.join(shell_cmd)} is not zero,\n"
                f"result was {result!r},\noutput was\n{output_str}",
            )
            result_files = []
            for root, _unused_dirs, files in os.walk(output_dir):
                for file in files:
                    result_files.append(
                        os.path.relpath(os.path.join(root, file), output_dir)
                    )
            expected_result_files.sort()
            result_files.sort()
            self.assertListEqual(
                result_files,
                expected_result_files,
                f"\nList of retrieved result files differs from expected list,\n"
                f"result was {result!r},\noutput was\n{output_str}",
            )
        finally:
            shutil.rmtree(output_dir, ignore_errors=True)

    def test_result_file_simple(self):
        self.check_result_files("echo TEST_TOKEN > TEST_FILE", ["."], ["TEST_FILE"])

    def test_result_file_recursive(self):
        self.check_result_files(
            "mkdir TEST_DIR; echo TEST_TOKEN > TEST_DIR/TEST_FILE",
            ["."],
            ["TEST_DIR/TEST_FILE"],
        )

    def test_result_file_multiple(self):
        self.check_result_files(
            "echo TEST_TOKEN > TEST_FILE; echo TEST_TOKEN > TEST_FILE2",
            ["."],
            ["TEST_FILE", "TEST_FILE2"],
        )

    def test_result_file_symlink(self):
        self.check_result_files(
            "echo TEST_TOKEN > TEST_FILE; ln -s TEST_FILE TEST_LINK",
            ["."],
            ["TEST_FILE"],
        )

    def test_result_file_no_match(self):
        self.check_result_files("echo TEST_TOKEN > TEST_FILE", ["NO_MATCH"], [])

    def test_result_file_no_pattern(self):
        self.check_result_files("echo TEST_TOKEN > TEST_FILE", [], [])

    def test_result_file_empty_pattern(self):
        self.assertRaises(
            ValueError,
            lambda: self.check_result_files("echo TEST_TOKEN > TEST_FILE", [""], []),
        )

    def test_result_file_partial_match(self):
        self.check_result_files(
            "echo TEST_TOKEN > TEST_FILE; mkdir TEST_DIR; echo TEST_TOKEN > TEST_DIR/TEST_FILE",
            ["TEST_DIR"],
            ["TEST_DIR/TEST_FILE"],
        )

    def test_result_file_multiple_patterns(self):
        self.check_result_files(
            "echo TEST_TOKEN > TEST_FILE; "
            "echo TEST_TOKEN > TEST_FILE2; "
            "mkdir TEST_DIR; "
            "echo TEST_TOKEN > TEST_DIR/TEST_FILE; ",
            ["TEST_FILE", "TEST_DIR/TEST_FILE"],
            ["TEST_FILE", "TEST_DIR/TEST_FILE"],
        )

    def test_result_file_wildcard(self):
        self.check_result_files(
            "echo TEST_TOKEN > TEST_FILE; "
            "echo TEST_TOKEN > TEST_FILE2; "
            "echo TEST_TOKEN > TEST_NOFILE; ",
            ["TEST_FILE*"],
            ["TEST_FILE", "TEST_FILE2"],
        )

    def test_result_file_absolute_pattern(self):
        self.check_result_files("echo TEST_TOKEN > TEST_FILE", ["/"], ["tmp/TEST_FILE"])

    def test_result_file_absolute_and_pattern(self):
        self.check_result_files(
            "echo TEST_TOKEN > TEST_FILE; mkdir TEST_DIR; echo TEST_TOKEN > TEST_DIR/TEST_FILE",
            ["TEST_FILE", "/tmp/TEST_DIR"],
            ["tmp/TEST_FILE", "tmp/TEST_DIR/TEST_FILE"],
        )

    def test_result_file_relative_traversal(self):
        self.check_result_files(
            "echo TEST_TOKEN > TEST_FILE", ["foo/../TEST_FILE"], ["TEST_FILE"]
        )

    def test_result_file_illegal_relative_traversal(self):
        self.assertRaises(
            ValueError,
            lambda: self.check_result_files(
                "echo TEST_TOKEN > TEST_FILE", ["foo/../../bar"], []
            ),
        )

    def test_result_file_recursive_pattern(self):
        self.check_result_files(
            "mkdir -p TEST_DIR/TEST_DIR; "
            "echo TEST_TOKEN > TEST_FILE.txt; "
            "echo TEST_TOKEN > TEST_DIR/TEST_FILE.txt; "
            "echo TEST_TOKEN > TEST_DIR/TEST_DIR/TEST_FILE.txt; ",
            ["**/*.txt"],
            [
                "TEST_FILE.txt",
                "TEST_DIR/TEST_FILE.txt",
                "TEST_DIR/TEST_DIR/TEST_FILE.txt",
            ],
        )

    def test_result_file_log_limit(self):
        file_count = containerexecutor._MAX_RESULT_FILE_LOG_COUNT + 10
        with self.assertLogs(level=logging.DEBUG) as log:
            # Check that all output files are transferred ...
            self.check_result_files(
                f"for i in $(seq 1 {file_count}); do touch $i; done",
                ["*"],
                list(map(str, range(1, file_count + 1))),
            )
        # ... but not all output files are logged ...
        self.assertEqual(
            len([msg for msg in log.output if "Transferring output file" in msg]),
            containerexecutor._MAX_RESULT_FILE_LOG_COUNT,
        )
        # ... and the final count is correct.
        count_msg = next(msg for msg in log.output if " output files matched" in msg)
        self.assertIn(f"{file_count} output files matched", count_msg)

    def test_file_count_limit(self):
        if not os.path.exists("/bin/sh"):
            self.skipTest("missing /bin/sh")
        self.setUp(container_tmpfs=False)  # create RunExecutor with desired parameter
        filehierarchylimit._CHECK_INTERVAL_SECONDS = 0.1
        (result, output) = self.execute_run(
            "/bin/sh",
            "-c",
            "for i in $(seq 1 10000); do touch $i; done",
            files_count_limit=100,
            result_files_patterns=None,
            expect_terminationreason="files-count",
        )

        self.check_exitcode(result, 9, "exit code of killed process is not 15")

        for line in output[1:]:
            self.assertRegex(line, "^-*$", "unexpected text in run output")

    def test_file_size_limit(self):
        if not os.path.exists("/bin/sh"):
            self.skipTest("missing /bin/sh")
        self.setUp(container_tmpfs=False)  # create RunExecutor with desired parameter
        filehierarchylimit._CHECK_INTERVAL_SECONDS = 0.1
        (result, output) = self.execute_run(
            "/bin/sh",
            "-c",
            "for i in $(seq 1 100000); do echo $i >> TEST_FILE; done",
            files_size_limit=100,
            result_files_patterns=None,
            expect_terminationreason="files-size",
        )

        self.check_exitcode(result, 9, "exit code of killed process is not 15")

        for line in output[1:]:
            self.assertRegex(line, "^-*$", "unexpected text in run output")

    def test_path_with_space(self):
        temp_dir = tempfile.mkdtemp(prefix="BenchExec test")
        try:
            # create RunExecutor with desired parameter
            self.setUp(
                dir_modes={
                    "/": containerexecutor.DIR_READ_ONLY,
                    "/home": containerexecutor.DIR_HIDDEN,
                    "/tmp": containerexecutor.DIR_HIDDEN,
                    temp_dir: containerexecutor.DIR_FULL_ACCESS,
                }
            )
            temp_file = os.path.join(temp_dir, "TEST_FILE")
            result, output = self.execute_run(
                "/bin/sh", "-c", f"echo TEST_TOKEN > '{temp_file}'"
            )
            self.check_result_keys(result)
            self.check_exitcode(result, 0, "exit code of process is not 0")
            self.assertTrue(
                os.path.exists(temp_file),
                f"File '{temp_file}' not created, output was:\n" + "\n".join(output),
            )
            with open(temp_file, "r") as f:
                self.assertEqual(f.read().strip(), "TEST_TOKEN")
        finally:
            shutil.rmtree(temp_dir)

    def test_uptime_with_lxcfs(self):
        if not os.path.exists("/var/lib/lxcfs/proc"):
            self.skipTest("missing lxcfs")
        result, output = self.execute_run(self.cat, "/proc/uptime")
        self.check_result_keys(result)
        self.check_exitcode(result, 0, "exit code for reading uptime is not zero")
        uptime = float(output[-1].split(" ")[0])
        self.assertLessEqual(
            uptime, 10, f"Uptime {uptime}s unexpectedly high in container"
        )

    def test_uptime_without_lxcfs(self):
        if not os.path.exists("/var/lib/lxcfs/proc"):
            self.skipTest("missing lxcfs")
        # create RunExecutor with desired parameter
        self.setUp(container_system_config=False)
        result, output = self.execute_run(self.cat, "/proc/uptime")
        self.check_result_keys(result)
        self.check_exitcode(result, 0, "exit code for reading uptime is not zero")
        uptime = float(output[-1].split(" ")[0])
        # If uptime was less than 10s, LXCFS probably was in use
        self.assertGreaterEqual(
            uptime, 10, f"Uptime {uptime}s unexpectedly low in container"
        )


class _StopRunThread(threading.Thread):
    def __init__(self, delay, runexecutor):
        super(_StopRunThread, self).__init__()
        self.daemon = True
        self.delay = delay
        self.runexecutor = runexecutor

    def run(self):
        time.sleep(self.delay)
        self.runexecutor.stop()


class TestRunExecutorUnits(unittest.TestCase):
    """unit tests for parts of RunExecutor"""

    def test_get_debug_output_with_error_report_and_invalid_utf8(self):
        invalid_utf8 = b"\xFF"
        with tempfile.NamedTemporaryFile(mode="w+b", delete=False) as report_file:
            with tempfile.NamedTemporaryFile(mode="w+b") as output:
                output_content = f"""Dummy output
# An error report file with more information is saved as:
# {report_file.name}
More output
""".encode()  # noqa: E800 false alarm
                report_content = b"Report output\nMore lines"
                output_content += invalid_utf8
                report_content += invalid_utf8

                output.write(output_content)
                output.flush()
                output.seek(0)
                report_file.write(report_content)
                report_file.flush()

                runexecutor._get_debug_output_after_crash(output.name, "")

                self.assertFalse(os.path.exists(report_file.name))
                self.assertEqual(output.read(), output_content + report_content)<|MERGE_RESOLUTION|>--- conflicted
+++ resolved
@@ -44,23 +44,17 @@
         if not hasattr(cls, "assertRegex"):
             cls.assertRegex = cls.assertRegexpMatches
 
-<<<<<<< HEAD
         cls.cgroups = Cgroups.initialize()
-=======
+
         cls.echo = shutil.which("echo") or "/bin/echo"
         cls.sleep = shutil.which("sleep") or "/bin/sleep"
         cls.cat = shutil.which("cat") or "/bin/cat"
->>>>>>> 5d4fe8da
 
     def setUp(self, *args, **kwargs):
         with self.skip_if_logs(
             "Cannot reliably kill sub-processes without freezer cgroup"
         ):
             self.runexecutor = RunExecutor(*args, use_namespaces=False, **kwargs)
-
-        self.echo = shutil.which("echo") or "/bin/echo"
-        self.sleep = shutil.which("sleep") or "/bin/sleep"
-        self.cat = shutil.which("cat") or "/bin/cat"
 
     @contextlib.contextmanager
     def skip_if_logs(self, error_msg):
@@ -744,11 +738,8 @@
             self.skipTest(e)
         if not os.path.exists(self.cat):
             self.skipTest("missing cat")
-<<<<<<< HEAD
         if self.cgroups.version != 1:
             self.skipTest("not relevant in unified hierarchy")
-=======
->>>>>>> 5d4fe8da
         (result, output) = self.execute_run(self.cat, "/proc/self/cgroup")
         self.check_exitcode(result, 0, "exit code of cat is not zero")
         for line in output:
@@ -766,15 +757,11 @@
                 self.setUp(additional_cgroup_subsystems=["memory"])
         except SystemExit as e:
             self.skipTest(e)
-<<<<<<< HEAD
         if self.cgroups.version == 1:
             cgValues = {("cpu", "shares"): 42}
         else:
             cgValues = {("memory", "high"): 420000000}
         (result, _) = self.execute_run(self.echo, cgroupValues=cgValues)
-=======
-        (result, _) = self.execute_run(self.echo, cgroupValues={("cpu", "shares"): 42})
->>>>>>> 5d4fe8da
         self.check_exitcode(result, 0, "exit code of echo is not zero")
         # Just assert that execution was successful,
         # testing that the value was actually set is much more difficult.
